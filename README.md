# Toolbox for Gromov-Wasserstein optimal transport (GWTune)
This toolbox supports an easy-to-use hyperparameter tuning of Gromov-Wasserstein optimal transport (GWOT) and unsupervised alignment based on GWOT.  
To find good local minima in GWOT, hyperparameter tuning is essential.  
This toolbox uses [Optuna](https://optuna.org/) for hyperparameter tuning and [POT](https://pythonot.github.io/) for GWOT optimization.  

## Tutorials
To use our toolbox, please first try out our main tutorial notebook `tutorial.ipynb` in the `scripts` folder.  
You can learn how to use this toolbox on two examples of behavioral data (`color` and `THINGS`).   
By replacing the tutorial data with your own data, you can easily test GWOT on your own data!  
To further facilitate use cases of our toolbox, we also provide tutorials for other types of datasets, neural data (`AllenBrain`) and neural network models (`DNN`).   
You can find these tutorials in the `tutorial_other_datasets` folder.   

## Update information
- 2024/10/31 : 
<<<<<<< HEAD
  - The datasets of THINGS and AllenBrain have been updated to reflect the data used in the papers on bioRxiv.
  - The paper on bioRxiv below, which describes this toolbox, has been updated and the data used in the paper has changed.
=======
  - The example data in the tutorials have been updated to match those used in the latest version of our toolbox paper on bioRxiv (see reference [1] below).
  - Our toolbox paper has been updated to place more emphasis on neuroscience applications, although it is generally applicable to other fields.
>>>>>>> 989d59fe

## Installation 
We outline instructions for installing the required packages using `poetry`, `conda`, `pip`.

### Step1
- `poetry`
    
    Install the required packages using `pyproject.toml`
    ```
    poetry install
    ```
- `conda`

    Install the required packages using `environemnt.yaml`
    ```
    conda env create -n GWTune -f environment.yaml
    source activate GWTune
    ```
- `pip`
    
    Install the required packages using `requirements.txt`.
    ```
    virtualenv .env && source .env/bin/activate
    pip install -r requirements.txt
    ```

### Step2
Although this toolbox works on CPU only, using a GPU will be more effective, especially when the number of points to align is large.    
If you are using a GPU, install `torch` that is compatible with your environment.    
See the [official pytorch page](https://pytorch.org/get-started/locally/) for compatibility information.

## Datasets for the main tutorial
1. `color`: Human similarity judgments of 93 colors from the data used in [Kawakita et al., 2023, PsyArxiv](https://psyarxiv.com/h3pqm/)
2. `THINGS` : Human similarity judgments of 1854 objects from [the THINGS dataset](https://things-initiative.org/)  

### Other tutorial datasets 
3. `AllenBrain`: Neuropixels recordings in the primary visual cortex of mice from [the Visual Coding - Neuropixels dataset](https://portal.brain-map.org/explore/circuits/visual-coding-neuropixels)    
4. `DNN`: Internal representations of vision DNNs (ResNet50 and VGG19) for visual images from the ImageNet dataset   
5. `simulation`: Synthetic data illustrating the differences between supervised and unsupervised alignment

### Using and Citing the Toolbox
If you use this toolbox in your research and find it useful, please cite the following papers and give a star ⭐.

[1] Unsupervised Alignment in Neuroscience: Introducing a Toolbox for Gromov-Wasserstein Optimal Transport    
Masaru Sasaki&dagger;, Ken Takeda&dagger;, Kota Abe, Masafumi Oizumi    
[bioRxiv](https://www.biorxiv.org/content/10.1101/2023.09.15.558038v2)     
&dagger;: equal contribution   

[2] Is my "red" your "red"?: Unsupervised alignment of qualia structures via optimal transport  
Genji Kawakita&dagger;, Ariel Zeleznikow-Johnston&dagger;, Ken Takeda&dagger;, Naotsugu Tsuchiya&Dagger;, Masafumi Oizumi&Dagger;  
[PsyArxiv](https://psyarxiv.com/h3pqm/)   
&dagger;, &Dagger;: equal contribution

## References
If you are interested in the details of the datasets used in the tutorials or in the mathematical details of unsupervised alignment based on GWOT, please refer to the above papers [1,2].  

## Creators and Maintainers
This toolbox has been created and is maintained by:

- Masaru Sasaki
- Ken Takeda
- Kota Abe
- Masafumi Oizumi

## Acknowledgements
We thank Genji Kawakita for early code contributions. We also thank Ariel Zeleznikow-Johnston and Naotsugu Tsuchiya for providing the data on color similarity judgments.<|MERGE_RESOLUTION|>--- conflicted
+++ resolved
@@ -12,13 +12,8 @@
 
 ## Update information
 - 2024/10/31 : 
-<<<<<<< HEAD
-  - The datasets of THINGS and AllenBrain have been updated to reflect the data used in the papers on bioRxiv.
-  - The paper on bioRxiv below, which describes this toolbox, has been updated and the data used in the paper has changed.
-=======
   - The example data in the tutorials have been updated to match those used in the latest version of our toolbox paper on bioRxiv (see reference [1] below).
   - Our toolbox paper has been updated to place more emphasis on neuroscience applications, although it is generally applicable to other fields.
->>>>>>> 989d59fe
 
 ## Installation 
 We outline instructions for installing the required packages using `poetry`, `conda`, `pip`.
