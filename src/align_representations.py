# %%
import itertools
from pathlib import Path
import os
import sys
import shutil
import warnings
from concurrent.futures import ProcessPoolExecutor, ThreadPoolExecutor, as_completed
from typing import List, Union, Optional

import matplotlib.pyplot as plt
import numpy as np
import ot
import pandas as pd
import seaborn as sns
import torch
from scipy.spatial import distance
from scipy.stats import pearsonr, spearmanr
from sklearn import manifold
from sqlalchemy import create_engine, URL
from sqlalchemy_utils import create_database, database_exists, drop_database

sys.path.append(os.path.join(os.path.dirname(__file__), "../"))
from .gw_alignment import GW_Alignment
from .histogram_matching import SimpleHistogramMatching
from .utils import gw_optimizer, init_matrix, visualize_functions

# %%
class OptimizationConfig:
    def __init__(
        self,
        eps_list=[1, 10],
        eps_log=True,
        num_trial=4,
        sinkhorn_method='sinkhorn',
        device="cpu",
        to_types="numpy",
        n_jobs=1,
        use_parallel=False,
        parallel_method="multithread",
        multi_gpu: Union[bool, List[int]] = False,
        db_params={"drivername": "mysql", "username": "root", "password": "", "host": "localhost", "port": 3306},
        init_plans_list=["random"],
        n_iter=1,
        max_iter=200,
        data_name="THINGS",
        delete_results=False,
        sampler_name="tpe",
        sampler_seed=42,
        pruner_name="hyperband",
        pruner_params={"n_startup_trials": 1, "n_warmup_steps": 2, "min_resource": 2, "reduction_factor": 3},
    ) -> None:
        """_summary_

        Args:
            eps_list (list, optional): _description_. Defaults to [1, 10].
            eps_log (bool, optional): _description_. Defaults to True.
            num_trial (int, optional): _description_. Defaults to 4.
            device (str, optional): _description_. Defaults to "cpu".
            to_types (str, optional): _description_. Defaults to "numpy".
            n_jobs (int, optional): _description_. Defaults to 1.
            use_parallel (bool, optional): _description_. Defaults to False.
            parallel_method (str, optional): _description_. Defaults to "multithread".
            multi_gpu (Union[bool, List[int]], optional): _description_. Defaults to False.
            db_params (dict, optional): _description_. Defaults to {"drivername": "mysql", "username": "root", "password": "", "host": "", "port": 3306}.
            init_plans_list (list, optional): _description_. Defaults to ["random"].
            n_iter (int, optional): _description_. Defaults to 1.
            max_iter (int, optional): _description_. Defaults to 200.
            data_name (str, optional): _description_. Defaults to "THINGS".
            delete_results (bool, optional): _description_. Defaults to False.
            sampler_name (str, optional): _description_. Defaults to "tpe".
            sampler_seed (int, optional): _description_. Defaults to 42.
            pruner_name (str, optional): _description_. Defaults to "hyperband".
            pruner_params (dict, optional): _description_. Defaults to { "n_startup_trials": 1, "n_warmup_steps": 2, "min_resource": 2, "reduction_factor": 3 }.
        """
        self.eps_list = eps_list
        self.eps_log = eps_log
        self.num_trial = num_trial
<<<<<<< HEAD

=======
        self.sinkhorn_method = sinkhorn_method
        
>>>>>>> ce86e25f
        self.to_types = to_types
        self.device = device

        self.n_jobs = n_jobs
        self.use_parallel = use_parallel
        self.parallel_method = parallel_method
        self.multi_gpu = multi_gpu

        self.db_params = db_params

        self.init_plans_list = init_plans_list
        self.n_iter = n_iter
        self.max_iter = max_iter
        self.sampler_name = sampler_name
        self.sampler_seed = sampler_seed

        self.data_name = data_name
        self.delete_results = delete_results

        self.pruner_name = pruner_name
        self.pruner_params = pruner_params


class VisualizationConfig:
    def __init__(
        self,
        figsize=(8, 6),
        cbar_ticks_size=5,
        ticks_size=5,
        xticks_rotation=90,
        yticks_rotation=0,
        title_size=20,
        legend_size=5,
        xlabel=None,
        xlabel_size=15,
        ylabel=None,
        ylabel_size=15,
        zlabel=None,
        zlabel_size=15,
        color_labels=None,
        color_hue=None,
        markers_list=None,
        marker_size=30,
<<<<<<< HEAD
        cmap="cividis",
        draw_category_line=True,
        category_line_color="C2",
        category_line_alpha=0.2,
        category_line_style="dashed",
    ) -> None:

        self.visualization_params = {
            "figsize": figsize,
            "cbar_ticks_size": cbar_ticks_size,
            "ticks_size": ticks_size,
            "xticks_rotation": xticks_rotation,
            "yticks_rotation": yticks_rotation,
            "title_size": title_size,
            "legend_size": legend_size,
            "xlabel": xlabel,
            "xlabel_size": xlabel_size,
            "ylabel": ylabel,
            "ylabel_size": ylabel_size,
            "zlabel": zlabel,
            "zlabel_size": zlabel_size,
            "color_labels": color_labels,
            "color_hue": color_hue,
            "markers_list": markers_list,
            "marker_size": marker_size,
            "cmap": cmap,
            "draw_category_line": draw_category_line,
            "category_line_color": category_line_color,
            "category_line_alpha": category_line_alpha,
            "category_line_style": category_line_style,
=======
        cmap = 'cividis',
        draw_category_line=False,
        category_line_color='C2',
        category_line_alpha=0.2,
        category_line_style='dashed',
        show_figure=True,
    ) -> None:

        self.visualization_params = {
            'figsize': figsize,
            'cbar_ticks_size': cbar_ticks_size,
            'ticks_size': ticks_size,
            'xticks_rotation': xticks_rotation,
            'yticks_rotation': yticks_rotation,
            'title_size': title_size,
            'legend_size': legend_size,
            'xlabel': xlabel,
            'xlabel_size': xlabel_size,
            'ylabel': ylabel,
            'ylabel_size': ylabel_size,
            'zlabel': zlabel,
            'zlabel_size': zlabel_size,
            'color_labels': color_labels,
            'color_hue': color_hue,
            'markers_list': markers_list,
            'marker_size': marker_size,
            'cmap':cmap,
            'draw_category_line': draw_category_line,
            'category_line_color': category_line_color,
            'category_line_alpha': category_line_alpha,
            'category_line_style': category_line_style,
            'show_figure':show_figure,
>>>>>>> ce86e25f
        }

    def __call__(self):
        return self.visualization_params


class Representation:
    """
    A class object that has information of a representation, such as embeddings and similarity matrices
    """

    def __init__(
        self,
        name,
        metric="cosine",
        sim_mat: np.ndarray = None,
        embedding: np.ndarray = None,
        get_embedding=True,
        MDS_dim=3,
        object_labels=None,
        category_name_list=None,
        num_category_list=None,
        category_idx_list=None,
        func_for_sort_sim_mat=None,
    ) -> None:

        # meta data for the representation matrix (dis-similarity matrix).
        self.name = name
        self.metric = metric

        # parameters for label information (e.g. pictures of dog, cat,...) in the dataset for the representation matrix.
        self.object_labels = object_labels
        self.category_name_list = category_name_list
        self.category_idx_list = category_idx_list
        self.num_category_list = num_category_list

        # define the function to sort the representation matrix by the label parameters above (Default is None). Users can define it by themselves.
        self.func_for_sort_sim_mat = func_for_sort_sim_mat

        # computing the representation matrix (or embedding) from embedding (or representation matrix) if sim_mat is None.
        assert (sim_mat is not None) or (embedding is not None), "sim_mat and embedding are None."

        if sim_mat is None:
            assert isinstance(embedding, np.ndarray), "'embedding' needs to be numpy.ndarray. "
            self.embedding = embedding
            self.sim_mat = self._get_sim_mat()
        else:
            assert isinstance(sim_mat, np.ndarray), "'sim_mat' needs to be numpy.ndarray. "
            self.sim_mat = sim_mat

        if embedding is None:
            assert isinstance(sim_mat, np.ndarray), "'sim_mat' needs to be numpy.ndarray. "
            self.sim_mat = sim_mat
            if get_embedding:
                self.embedding = self._get_embedding(dim=MDS_dim)
        else:
            assert isinstance(embedding, np.ndarray), "'embedding' needs to be numpy.ndarray. "
            self.embedding = embedding

        if self.category_idx_list is not None:
            self.sorted_sim_mat = self.func_for_sort_sim_mat(self.sim_mat, category_idx_list=self.category_idx_list)
        else:
            self.sorted_sim_mat = None

    def _get_sim_mat(self):
        if self.metric == "dot":
            metric = "cosine"
        else:
            metric = self.metric

        return distance.cdist(self.embedding, self.embedding, metric=metric)

    def _get_embedding(self, dim):
        MDS_embedding = manifold.MDS(n_components=dim, dissimilarity="precomputed", random_state=0)
        embedding = MDS_embedding.fit_transform(self.sim_mat)
        return embedding

    def show_sim_mat(
        self,
        sim_mat_format="default",
        visualization_config: VisualizationConfig = VisualizationConfig(),
        fig_dir=None,
        ticks=None,
    ):
        """_summary_

        Args:
            sim_mat_format (str, optional): _description_. Defaults to "default".
            visualization_config (VisualizationConfig, optional): _description_. Defaults to VisualizationConfig().
            fig_dir (_type_, optional): _description_. Defaults to None.
            ticks (_type_, optional): _description_. Defaults to None.

        Raises:
            ValueError: _description_
        """

        if fig_dir is not None:
            fig_path = os.path.join(fig_dir, f"RDM_{self.name}")
        else:
            fig_path = None

        if sim_mat_format == "default" or sim_mat_format == "both":
            visualize_functions.show_heatmap(
                self.sim_mat, title=self.name, save_file_name=fig_path, **visualization_config()
            )

        elif sim_mat_format == "sorted" or sim_mat_format == "both":
            assert self.category_idx_list is not None, "No label info to sort the 'sim_mat'."
            visualize_functions.show_heatmap(
                self.sorted_sim_mat,
                title=self.name + "_sorted",
                save_file_name=fig_path,
                ticks=ticks,
                category_name_list=self.category_name_list,
                num_category_list=self.num_category_list,
                object_labels=self.object_labels,
                **visualization_config(),
            )

        else:
            raise ValueError("sim_mat_format must be either 'default', 'sorted', or 'both'.")

    def show_sim_mat_distribution(self, **kwargs):
        # figsize = kwargs.get('figsize', (4, 3))
        xticks_rotation = kwargs.get("xticks_rotation", 90)
        yticks_rotation = kwargs.get("yticks_rotation", 0)
        title_size = kwargs.get("title_size", 60)
        xlabel_size = kwargs.get("xlabel_size", 40)
        ylabel_size = kwargs.get("ylabel_size", 40)
        cmap = kwargs.get("cmap", "C0")

        lower_triangular = np.tril(self.sim_mat)
        lower_triangular = lower_triangular.flatten()

        plt.figure()
        plt.hist(lower_triangular, bins=100, color=cmap)
        plt.title(f"Distribution of RDM ({self.name})", fontsize=title_size)
        plt.xlabel("RDM value")
        plt.ylabel("Count")
        plt.grid(True)
        plt.show()
        plt.close()

    def show_embedding(
        self,
        dim=3,
        visualization_config: VisualizationConfig = VisualizationConfig(),
        category_name_list=None,
        num_category_list=None,
        category_idx_list=None,
        title=None,
        legend=True,
        fig_dir=None,
        fig_name="Aligned_embedding.png",
    ):

        if fig_dir is not None:
            fig_path = os.path.join(fig_dir, fig_name)
        else:
            fig_path = None

        if category_idx_list is None:
            if self.category_idx_list is not None:
                category_name_list = self.category_name_list
                num_category_list = self.num_category_list
                category_idx_list = self.category_idx_list

        visualize_embedding = visualize_functions.VisualizeEmbedding(
            embedding_list=[self.embedding],
            dim=dim,
            category_name_list=category_name_list,
            num_category_list=num_category_list,
            category_idx_list=category_idx_list,
        )

        visualize_embedding.plot_embedding(
            name_list=[self.name], title=title, legend=legend, save_dir=fig_path, **visualization_config()
        )


class PairwiseAnalysis:
    """
    A class object that has methods conducting gw-alignment and corresponding results
    This object has information of a pair of Representations.
    """

    def __init__(self, config: OptimizationConfig, source: Representation, target: Representation) -> None:
        """
        Args:
            config (Optimization_Config) : instance of Optimization_Config
            source (Representation): instance of Representation
            target (Representation): instance of Representation
        """
        self.source = source
        self.target = target
        self.config = config

        self.RDM_source = self.source.sim_mat
        self.RDM_target = self.target.sim_mat
        self.pair_name = f"{source.name}_vs_{target.name}"

        self.storage = None
        self.save_path = None
        self.filename = None

        assert self.RDM_source.shape == self.RDM_target.shape, "the shape of sim_mat is not the same."

        assert np.array_equal(
            self.source.num_category_list, self.target.num_category_list
        ), "the label information doesn't seem to be the same."

        assert np.array_equal(
            self.source.object_labels, self.target.object_labels
        ), "the label information doesn't seem to be the same."

    def show_both_sim_mats(self):

        a = self.RDM_source
        b = self.RDM_target

        plt.figure()
        plt.subplot(121)

        plt.title("source : " + self.source.name)
        plt.imshow(a, cmap=plt.cm.jet)
        plt.colorbar(orientation="horizontal")

        plt.subplot(122)
        plt.title("target : " + self.target.name)
        plt.imshow(b, cmap=plt.cm.jet)
        plt.colorbar(orientation="horizontal")

        plt.tight_layout()
        plt.show()

        a_hist, a_bin = np.histogram(a, bins=100)
        b_hist, b_bin = np.histogram(b, bins=100)

        plt.figure()
        plt.title("histogram, source : " + self.source.name + ", target : " + self.target.name)
        plt.hist(a_bin[:-1], a_bin, weights=a_hist, label=self.source.name, alpha=0.5)
        plt.hist(b_bin[:-1], b_bin, weights=b_hist, label=self.target.name, alpha=0.5)
        plt.grid(True)
        plt.legend(loc="upper left")
        plt.tight_layout()
        plt.show()
        plt.close()

    def RSA(self, metric="spearman", method="normal"):
        if method == "normal":
            upper_tri_source = self.RDM_source[np.triu_indices(self.RDM_source.shape[0], k=1)]
            upper_tri_target = self.RDM_target[np.triu_indices(self.RDM_target.shape[0], k=1)]

            if metric == "spearman":
                corr, _ = spearmanr(upper_tri_source, upper_tri_target)
            elif metric == "pearson":
                corr, _ = pearsonr(upper_tri_source, upper_tri_target)

        elif method == "all":
            if metric == "spearman":
                corr, _ = spearmanr(self.RDM_source.flatten(), self.RDM_target.flatten())
            elif metric == "pearson":
                corr, _ = pearsonr(self.RDM_source.flatten(), self.RDM_target.flatten())

        return corr

    def match_sim_mat_distribution(self, return_data=False):
        """
        Args:
            return_data (bool, optional): _description_. Defaults to False.

        Returns:
            _type_: _description_
        """
        matching = SimpleHistogramMatching(self.RDM_source, self.RDM_target)

        new_target = matching.simple_histogram_matching()

        if return_data:
            return new_target
        else:
            self.RDM_target = new_target

    def run_gw(
        self,
        results_dir,
        compute_OT=False,
        OT_format="default",
        return_data=False,
        return_figure=True,
        visualization_config: VisualizationConfig = VisualizationConfig(),
        show_log=False,
        fig_dir=None,
        ticks=None,
        filename=None,
        target_device=None,
    ):
        """
        Main Computation

        Args:
            results_dir,
            compute_OT = False,
            OT_format = "default",
            return_data = False,
            return_figure = True,
            visualization_config : VisualizationConfig = VisualizationConfig(),
            show_log = False,
            fig_dir = None,
            ticks = None

        Returns:
            OT : Optimal Transportation matrix
        """
        self.OT, df_trial, save_path = self._gw_alignment(
            results_dir, compute_OT=compute_OT, filename=filename, target_device=target_device
        )

        if fig_dir is None:
            fig_dir = save_path

        OT = self._show_OT(
            title=f"$\Gamma$ ({self.pair_name})",
            return_data=return_data,
            return_figure=return_figure,
            OT_format=OT_format,
            visualization_config=visualization_config,
            fig_dir=fig_dir,
            ticks=ticks,
        )

        if show_log:
            self.get_optimization_log(df_trial=df_trial, fig_dir=fig_dir)

        return OT

    def _gw_alignment(self, results_dir, compute_OT, filename=None, target_device=None):
        """_summary_

        Args:
            results_dir (_type_): _description_
            compute_OT (_type_): _description_
            target_device (_type_, optional): _description_. Defaults to None.

        Returns:
            _type_: _description_
        """
        if filename is None:
            filename = self.config.data_name + "_" + self.pair_name

        self.save_path = os.path.join(results_dir, filename)
        self.filename = filename

        # Generate the URL for the database. Syntax differs for SQLite and others.
        if self.config.db_params["drivername"] == "sqlite":
            self.storage = "sqlite:///" + self.save_path + "/" + filename + ".db"
        else:
            self.storage = URL.create(database=filename, **self.config.db_params).render_as_string(hide_password=False)

        # Delete the previous results if the flag is True.
        if self.config.delete_results:
            self.delete_prev_results()

        if not os.path.exists(self.save_path):
            if compute_OT != False:
<<<<<<< HEAD
                warnings.warn("This computing is running for the first time in the 'results_dir'.", UserWarning)
=======
                warnings.warn(
                    "This computing is running for the first time in the 'results_dir'.",
                    UserWarning
                )
>>>>>>> ce86e25f

            compute_OT = True

        study = self._run_optimization(filename, self.save_path, self.storage, compute_OT, target_device)

        best_trial = study.best_trial
        df_trial = study.trials_dataframe()

        if self.config.to_types == "numpy":
            OT = np.load(self.save_path + "/" + best_trial.params["initialize"] + f"/gw_{best_trial.number}.npy")

        elif self.config.to_types == "torch":
            OT = torch.load(self.save_path + "/" + best_trial.params["initialize"] + f"/gw_{best_trial.number}.pt")

            OT = OT.to("cpu").numpy()

        return OT, df_trial, self.save_path

    def _run_optimization(
        self, filename, save_path, storage, compute_OT, target_device, n_jobs_for_pairwise_analysis=1
    ):
        """_summary_

        Args:
            filename (_type_): _description_
            save_path (_type_): _description_
            storage (_type_): _description_
            compute_OT (_type_): _description_
            target_device (_type_): _description_

            n_jobs_for_pairwise_analysis (int, optional): Defaults to 1.
                When calculating the alignment for a single pair, the optuna specification does not allow for parallel computation to speed up the process.
                The implementation itself is possible, however.

        Returns:
            _type_: _description_
        """
        # generate instance optimize gw_alignment
        opt = gw_optimizer.load_optimizer(
            save_path,
            n_jobs=n_jobs_for_pairwise_analysis,
            num_trial=self.config.num_trial,
            to_types=self.config.to_types,
            method="optuna",
            sampler_name=self.config.sampler_name,
            pruner_name=self.config.pruner_name,
            pruner_params=self.config.pruner_params,
            n_iter=self.config.n_iter,
            filename=filename,
            storage=storage,
        )

        if compute_OT:
            # distribution in the source space, and target space
            p = ot.unif(len(self.RDM_source))
            q = ot.unif(len(self.RDM_target))

            # generate instance solves gw_alignment
            gw = GW_Alignment(
                self.RDM_source,
                self.RDM_target,
                p,
                q,
                save_path,
                max_iter=self.config.max_iter,
                n_iter=self.config.n_iter,
                to_types=self.config.to_types,
                sinkhorn_method=self.config.sinkhorn_method,
            )

            # optimization
            # 1. choose the initial matrix for GW alignment computation.
            init_plans = init_matrix.InitMatrix().implemented_init_plans(self.config.init_plans_list)

            # used only in grid search sampler below the two lines
            eps_space = opt.define_eps_space(self.config.eps_list, self.config.eps_log, self.config.num_trial)
            search_space = {"eps": eps_space, "initialize": init_plans}

            if target_device == None:
                target_device = self.config.device

            # 2. run optimzation
            study = opt.run_study(
                gw,
                target_device,
                seed=self.config.sampler_seed,
                init_plans_list=init_plans,
                eps_list=self.config.eps_list,
                eps_log=self.config.eps_log,
                search_space=search_space,
            )

        else:
            study = opt.load_study()

        return study

    def get_optimization_log(
<<<<<<< HEAD
        self,
        df_trial=None,
        results_dir=None,
        filename=None,
        target_device=None,
        fig_dir=None,
    ):

=======
        self, 
        df_trial=None, 
        results_dir=None,
        filename=None,
        target_device=None,
        fig_dir=None, 
        show_figure=True,
    ):
        
>>>>>>> ce86e25f
        if df_trial is None:
            _, df_trial, _ = self._gw_alignment(
                results_dir, compute_OT=False, filename=filename, target_device=target_device
            )

        # figure plotting epsilon as x-axis and GWD as y-axis
        sns.scatterplot(data=df_trial, x="params_eps", y="value", s=50)
        plt.xlabel("$\epsilon$")
        plt.ylabel("GWD")
        plt.title(f"$\epsilon$ - GWD ({self.pair_name})")
        if fig_dir is not None:
            fig_path = os.path.join(fig_dir, f"Optim_log_eps_GWD_{self.pair_name}.png")
            plt.savefig(fig_path)
        plt.tight_layout()
        
        if show_figure:
            plt.show()
        
        plt.close()

        # figure plotting GWD as x-axis and accuracy as y-axis
        sns.scatterplot(data=df_trial, x="value", y="user_attrs_best_acc", s=50)
        plt.xlabel("GWD")
        plt.ylabel("accuracy")
        plt.title(f"GWD - accuracy ({self.pair_name})")
        if fig_dir is not None:
            fig_path = os.path.join(fig_dir, f"Optim_log_acc_GWD_{self.pair_name}.png")
            plt.savefig(fig_path)
        plt.tight_layout()
        
        if show_figure:
            plt.show()
        
        plt.close()

    def _show_OT(
        self,
        title,
        OT_format="default",
        return_data=False,
        return_figure=True,
        visualization_config: VisualizationConfig = VisualizationConfig(),
        fig_dir=None,
        ticks=None,
    ):

        if OT_format == "sorted" or OT_format == "both":
            assert self.source.sorted_sim_mat is not None, "No label info to sort the 'sim_mat'."
            OT_sorted = self.source.func_for_sort_sim_mat(self.OT, category_idx_list=self.source.category_idx_list)

        if return_figure:
            save_file = self.config.data_name + "_" + self.pair_name
            if fig_dir is not None:
                fig_path = os.path.join(fig_dir, f"{save_file}.png")
            else:
                fig_path = None

            if OT_format == "default" or OT_format == "both":
                visualize_functions.show_heatmap(
                    self.OT, title=title, save_file_name=fig_path, **visualization_config()
                )

            elif OT_format == "sorted" or OT_format == "both":
                visualize_functions.show_heatmap(
                    OT_sorted,
                    title=title,
                    save_file_name=fig_path,
                    ticks=ticks,
                    category_name_list=self.source.category_name_list,
                    num_category_list=self.source.num_category_list,
                    object_labels=self.source.object_labels,
                    **visualization_config(),
                )

            else:
                raise ValueError("OT_format must be either 'default', 'sorted', or 'both'.")

        if return_data:
            if OT_format == "default":
                return self.OT

            elif OT_format == "sorted":
                return OT_sorted

            elif OT_format == "both":
                return self.OT, OT_sorted

            else:
                raise ValueError("OT_format must be either 'default', 'sorted', or 'both'.")

    def delete_prev_results(self):
        # drop database
        if database_exists(self.storage):
            drop_database(self.storage)
        # delete directory
        if os.path.exists(self.save_path):
            self._delete_directory(self.save_path)

    def _delete_directory(self, save_path):
        for root, dirs, files in os.walk(save_path, topdown=False):
            for name in files:
                file_path = os.path.join(root, name)
                os.remove(file_path)
            for name in dirs:
                dir_path = os.path.join(root, name)
                os.rmdir(dir_path)
        shutil.rmtree(save_path)

    def calc_category_level_accuracy(self, category_mat: pd.DataFrame):
        category_mat = category_mat.values
        count = 0

        for i in range(self.OT.shape[0]):
            max_index = np.argmax(self.OT[i])

            if np.array_equal(category_mat[i], category_mat[max_index]):
                count += 1

        accuracy = count / self.OT.shape[0] * 100

        return accuracy

    def eval_accuracy(
        self, 
        top_k_list, 
        eval_type="ot_plan", 
        metric="cosine", 
        barycenter=False, 
        supervised=False
    ):
        df = pd.DataFrame()
        df["top_n"] = top_k_list

        if supervised:
            OT = np.diag([1 / len(self.target.sim_mat)] * len(self.target.sim_mat))
        else:
            OT = self.OT

        acc_list = list()
        for k in top_k_list:
            if eval_type == "k_nearest":
                if not barycenter:
                    new_embedding_source = self.procrustes(self.target.embedding, self.source.embedding, OT)
                else:
                    new_embedding_source = self.source.embedding

                # Compute distances between each points
                dist_mat = distance.cdist(self.target.embedding, new_embedding_source, metric)

                acc = self._calc_accuracy_with_topk_diagonal(dist_mat, k=k, order="minimum")

            elif eval_type == "ot_plan":
                acc = self._calc_accuracy_with_topk_diagonal(OT, k=k, order="maximum")

            acc_list.append(acc)

        df[self.pair_name] = acc_list

        return df

    def _calc_accuracy_with_topk_diagonal(self, matrix, k, order="maximum"):
        # Get the diagonal elements
        diagonal = np.diag(matrix)

        # Get the top k values for each row
        if order == "maximum":
            topk_values = np.partition(matrix, -k)[:, -k:]
        elif order == "minimum":
            topk_values = np.partition(matrix, k - 1)[:, :k]
        else:
            raise ValueError("Invalid order parameter. Must be 'maximum' or 'minimum'.")

        # Count the number of rows where the diagonal is in the top k values
        count = np.sum(np.isin(diagonal, topk_values))

        # Calculate the accuracy as the proportion of counts to the total number of rows
        accuracy = count / matrix.shape[0]
        accuracy *= 100

        return accuracy

    def procrustes(self, embedding_target, embedding_sourse, OT):
        """
        Function that brings embedding_sourse closest to embedding_target by orthogonal matrix

        Args:
            embedding_target : shape (n_target, m)
            embedding_sourse : shape (n_sourse, m)
            OT : shape (n_sourse, n_target)
                Transportation matrix of sourse→target

        Returns:
            new_embedding_sourse : shape (n_sourse, m)
        """
        # assert self.source.shuffle == False, "you cannot use procrustes method if 'shuffle' is True."

        U, S, Vt = np.linalg.svd(np.matmul(embedding_sourse.T, np.matmul(OT, embedding_target)))
        Q = np.matmul(U, Vt)
        new_embedding_sourse = np.matmul(embedding_sourse, Q)

        return new_embedding_sourse

    def wasserstein_alignment(self, metric):
        a = ot.unif(len(self.source.embedding))
        b = ot.unif(len(self.target.embedding))

        M = distance.cdist(self.source.embedding, self.target.embedding, metric=metric)

        self.OT, log = ot.emd(a, b, M, log=True)

        return log["cost"]

    def get_new_source_embedding(self):
        return self.procrustes(self.target.embedding, self.source.embedding, self.OT)


class AlignRepresentations:
    """
    This object has methods for conducting N groups level analysis and corresponding results.
    This has information of all pairs of representations.
    """

    def __init__(
        self,
        config: OptimizationConfig,
        representations_list: List[Representation],
        histogram_matching=False,
        pair_number_list: Union[str, List[List[int]]] = "all",
        metric="cosine",
    ) -> None:
        """
        Args:
            representations_list (list): a list of Representations
        """
        self.config = config

        self.metric = metric
        self.representations_list = representations_list
        self.histogram_matching = histogram_matching

        self.pairwise_list = self._get_pairwise_list(pair_number_list)
        self.RSA_corr = dict()

    def _get_pairwise_list(self, pair_number_list) -> List[PairwiseAnalysis]:
        if pair_number_list == "all":
            pairs = itertools.combinations(range(len(self.representations_list)), 2)
        else:
            pairs = pair_number_list

        pairwise_list = []
        for i, pair in enumerate(pairs):
            s = self.representations_list[pair[0]]
            t = self.representations_list[pair[1]]

            pairwise = PairwiseAnalysis(config=self.config, source=s, target=t)

            print(f"Pair number {i} : {pairwise.pair_name.replace('_', ' ')}")

            if self.histogram_matching:
                pairwise.match_sim_mat_distribution()

            # pairwise.show_both_sim_mats()

            pairwise_list.append(pairwise)

        return pairwise_list

    def RSA_get_corr(self, metric="spearman", method="normal"):
        for pairwise in self.pairwise_list:
            corr = pairwise.RSA(metric=metric, method=method)
            self.RSA_corr[pairwise.pair_name] = corr
            print(f"Correlation {pairwise.pair_name.replace('_', ' ')} : {corr}")

    def show_sim_mat(
        self,
        sim_mat_format="default",
        visualization_config: VisualizationConfig = VisualizationConfig(),
        visualization_config_dist: VisualizationConfig = VisualizationConfig(),
        fig_dir=None,
        show_distribution=True,
        ticks=None,
    ):
        """_summary_

        Args:
            sim_mat_format (str, optional): _description_. Defaults to "default".
            visualization_config (VisualizationConfig, optional): _description_. Defaults to VisualizationConfig().
            fig_dir (_type_, optional): _description_. Defaults to None.
            show_distribution (bool, optional): _description_. Defaults to True.
            ticks (_type_, optional): _description_. Defaults to None.
        """
        for representation in self.representations_list:
            representation.show_sim_mat(
                sim_mat_format=sim_mat_format, visualization_config=visualization_config, fig_dir=fig_dir, ticks=ticks
            )

            if show_distribution:
<<<<<<< HEAD
                representation.show_sim_mat_distribution(**visualization_config())
=======
                representation.show_sim_mat_distribution(
                    **visualization_config_dist())
>>>>>>> ce86e25f

    def _single_computation(
        self,
        results_dir,
        compute_OT=False,
        return_data=False,
        return_figure=True,
        OT_format="default",
        visualization_config: VisualizationConfig = VisualizationConfig(),
        show_log=False,
        fig_dir=None,
        ticks=None,
    ):

        OT_list = []
        for pairwise in self.pairwise_list:
            OT = pairwise.run_gw(
                results_dir=results_dir,
                compute_OT=compute_OT,
                return_data=return_data,
                return_figure=return_figure,
                OT_format=OT_format,
                visualization_config=visualization_config,
                show_log=show_log,
                fig_dir=fig_dir,
                ticks=ticks,
            )

            OT_list.append(OT)

        return OT_list

    def gw_alignment(
        self,
        results_dir,
        compute_OT=False,
        return_data=False,
        return_figure=True,
        OT_format="default",
        visualization_config: VisualizationConfig = VisualizationConfig(),
        show_log=False,
        fig_dir=None,
        ticks=None,
    ):
        """_summary_

        Args:
            results_dir (_type_): _description_
            compute_OT (bool, optional): _description_. Defaults to False.
            return_data (bool, optional): _description_. Defaults to False.
            return_figure (bool, optional): _description_. Defaults to True.
            OT_format (str, optional): _description_. Defaults to "default".
            visualization_config (VisualizationConfig, optional): _description_. Defaults to VisualizationConfig().
            show_log (bool, optional): _description_. Defaults to False.
            fig_dir (_type_, optional): _description_. Defaults to None.
            ticks (_type_, optional): _description_. Defaults to None.

        Raises:
            ValueError: _description_

        Returns:
            _type_: _description_
        """

        if self.config.n_jobs > 1:
            OT_list = []
            processes = []

            if self.config.parallel_method == "multiprocess":
                pool = ProcessPoolExecutor(self.config.n_jobs)

            elif self.config.parallel_method == "multithread":
                pool = ThreadPoolExecutor(self.config.n_jobs)

            else:
                raise ValueError("please choose 'multiprocess' or 'multithread'. ")

            with pool:
                for pair_number in range(len(self.pairwise_list)):

                    if self.config.multi_gpu:
                        target_device = "cuda:" + str(pair_number % torch.cuda.device_count())
                    else:
                        target_device = self.config.device

                    if isinstance(self.config.multi_gpu, list):
                        gpu_idx = pair_number % len(self.config.multi_gpu)
                        target_device = "cuda:" + str(self.config.multi_gpu[gpu_idx])

                    pairwise = self.pairwise_list[pair_number]

                    if self.config.to_types == "numpy":
                        if self.config.multi_gpu != False:
                            warnings.warn("numpy doesn't use GPU. Please 'multi_GPU = False'.", UserWarning)
                        target_device = self.config.device

                    future = pool.submit(
                        pairwise.run_gw,
                        results_dir=results_dir,
                        compute_OT=compute_OT,
                        return_data=return_data,
                        return_figure=False,
                        OT_format=OT_format,
                        visualization_config=visualization_config,
                        show_log=show_log,
                        fig_dir=fig_dir,
                        ticks=ticks,
                        target_device=target_device,
                    )

                    processes.append(future)

                for future in as_completed(processes):
                    OT = future.result()
                    OT_list.append(OT)

            if return_figure:
                self._single_computation(
                    results_dir=results_dir,
                    compute_OT=False,
                    return_data=False,
                    return_figure=True,
                    OT_format=OT_format,
                    visualization_config=visualization_config,
                    show_log=show_log,
                    fig_dir=fig_dir,
                    ticks=ticks,
                )

        if self.config.n_jobs == 1:
            OT_list = self._single_computation(
                results_dir=results_dir,
                compute_OT=compute_OT,
                return_data=return_data,
                return_figure=return_figure,
                OT_format=OT_format,
                visualization_config=visualization_config,
                show_log=show_log,
                fig_dir=fig_dir,
                ticks=ticks,
            )

        if return_data:
            return OT_list

    def drop_gw_alignment_files(self, drop_filenames: Optional[List[str]] = None, drop_all: bool = False):
        """Delete the specified database and directory with the given filename

        Args:
            drop_filenames (Optional[List[str]], optional): [description]. Defaults to None.
            drop_all (bool, optional): [description]. Defaults to False.
        """
        if drop_all:
            drop_filenames = [pairwise.filename for pairwise in self.pairwise_list]

        if drop_filenames is None:
            raise ValueError("Specify the results name in drop_filenames or set drop_all=True")

        for pairwise in self.pairwise_list:
            if (pairwise.filename not in drop_filenames) or (not database_exists(pairwise.storage)):
                continue
            pairwise.delete_prev_results()

    def show_optimization_log(
        self,
        results_dir,
        filename=None,
        fig_dir=None,
        show_figure=True,
    ):
        for pairwise in self.pairwise_list:
<<<<<<< HEAD
            pairwise.get_optimization_log(results_dir=results_dir, filename=filename, fig_dir=fig_dir)

=======
            pairwise.get_optimization_log(
                results_dir=results_dir,
                filename=filename,
                fig_dir=fig_dir,
                show_figure=show_figure,
            )
            
>>>>>>> ce86e25f
    def calc_barycenter(self, X_init=None):
        embedding_list = [representation.embedding for representation in self.representations_list]

        if X_init is None:
            X_init = np.mean(embedding_list, axis=0)  # initial Dirac locations

        b = ot.unif(len(X_init))  # weights of the barycenter

        weights_list = []  # measures weights
        for representation in self.representations_list:
            weights = ot.unif(len(representation.embedding))
            weights_list.append(weights)

        # new location of the barycenter
        X = ot.lp.free_support_barycenter(embedding_list, weights_list, X_init, b)

        return X

    def barycenter_alignment(
        self,
        pivot,
        n_iter,
        results_dir,
        compute_OT=False,
        return_data=False,
        return_figure=True,
        OT_format="default",
        visualization_config: VisualizationConfig = VisualizationConfig(),
        show_log=False,
        fig_dir=None,
        ticks=None,
    ):

        assert self.pair_number_list == range(len(self.pairwise_list))

        # Select the pivot
        pivot_representation = self.representations_list[pivot]
        others_representaions = self.representations_list[:pivot] + self.representations_list[pivot + 1 :]

        # GW alignment to the pivot
        # ここの部分はあとでself.gw_alignmentの中に組み込む
        for representation in others_representaions:
            pairwise = PairwiseAnalysis(config=self.config, source=representation, target=pivot_representation)

            pairwise.run_gw(
                results_dir=results_dir,
                compute_OT=compute_OT,
                return_data=return_data,
                return_figure=return_figure,
                OT_format=OT_format,
                visualization_config=visualization_config,
                show_log=show_log,
                fig_dir=fig_dir,
                ticks=ticks,
            )

            pairwise.source.embedding = pairwise.get_new_source_embedding()

        # Set up barycenter
        init_embedding = self.calc_barycenter()
        self.barycenter = Representation(
            name="barycenter",
            embedding=init_embedding,
            category_mat=self.representations_list[0].category_mat,
            category_name_list=self.representations_list[0].category_name_list,
        )

        # Set pairwises whose target is the barycenter
        pairwise_barycenters = []
        for representation in self.representations_list:
            pairwise = PairwiseAnalysis(config=self.config, source=representation, target=self.barycenter)
            pairwise_barycenters.append(pairwise)

        # Barycenter alignment
        loss_list = []
        embedding_barycenter = init_embedding
        for i in range(n_iter):
            embedding_barycenter = self.calc_barycenter(X_init=embedding_barycenter)

            loss = 0
            for pairwise in pairwise_barycenters:
                # update the embedding of the barycenter
                pairwise.target.embedding = embedding_barycenter

                # OT to the barycenter
                loss += pairwise.wasserstein_alignment(metric=self.metric)

                # update the embeddings of each representation
                pairwise.source.embedding = pairwise.get_new_source_embedding()

            loss /= len(pairwise_barycenters)
            loss_list.append(loss)

        plt.figure()
        plt.plot(loss_list)
        plt.xlabel("iteration")
        plt.ylabel("Mean Wasserstein distance")

        # replace OT of each pairwise by the product of OTs to the barycenter
        self._get_OT_all_pair(pairwise_barycenters)

        # visualize
        OT_list = []
        for pairwise in self.pairwise_list:
            OT = pairwise._show_OT(
                title=f"$\Gamma$ ({pairwise.pair_name})",
                return_data=return_data,
                return_figure=return_figure,
                OT_format=OT_format,
                visualization_config=visualization_config,
                fig_dir=fig_dir,
                ticks=ticks,
            )
            OT_list.append(OT)

        if return_data:
            return OT_list

    def _get_OT_all_pair(self, pairwise_barycenters):
        # replace OT of each pairwise by the product of OTs to the barycenter
        pairs = list(itertools.combinations(pairwise_barycenters, 2))

        for i, (pairwise_1, pairwise_2) in enumerate(pairs):
            OT = np.matmul(pairwise_2.OT, pairwise_1.OT.T)
            OT *= len(OT)  # normalize
            self.pairwise_list[i].OT = OT

    def calc_accuracy(self, top_k_list, eval_type="ot_plan", barycenter=False):
        accuracy = pd.DataFrame()
        accuracy["top_n"] = top_k_list

        for pairwise in self.pairwise_list:
            df = pairwise.eval_accuracy(top_k_list, eval_type=eval_type, metric=self.metric, barycenter=barycenter)

            accuracy = pd.merge(accuracy, df, on="top_n")

        accuracy = accuracy.set_index("top_n")

        if eval_type == "ot_plan":
            self.top_k_accuracy = accuracy
            print("Top k accuracy : \n", accuracy)

        elif eval_type == "k_nearest":
            self.k_nearest_matching_rate = accuracy
            print("K nearest matching rate : \n", accuracy)

        print("Mean : \n", accuracy.iloc[:, 1:].mean(axis="columns"))

    def calc_category_level_accuracy(
        self, make_hist=False, fig_dir=None, fig_name="Category_level_accuracy.png", category_mat=None
    ):

        acc_list = []
        for pairwise in self.pairwise_list:
            acc = pairwise.calc_category_level_accuracy(category_mat=category_mat)
            print(f"{pairwise.pair_name} :  {acc}")
            acc_list.append(acc)

        if make_hist:
            plt.figure()
            plt.hist(acc_list)
            plt.xlabel("Accuracy")
            plt.savefig(os.path.join(fig_dir, fig_name))
            plt.show()

    def _get_dataframe(self, eval_type="ot_plan", concat=True):
        df = self.top_k_accuracy if eval_type == "ot_plan" else self.k_nearest_matching_rate

        cols = [col for col in df.columns if "top_n" not in col]
        df = df[cols]

        if concat:
            df = pd.concat([df[i] for i in df.columns], axis=0)
            df = df.rename("matching rate")
        return df

    def plot_accuracy(self, eval_type="ot_plan", fig_dir=None, fig_name="Accuracy_ot_plan.png", scatter=True):
        plt.figure(figsize=(5, 3))

        if scatter:
            df = self._get_dataframe(eval_type, concat=True)
            sns.set_style("darkgrid")
            sns.set_palette("pastel")
            sns.swarmplot(data=pd.DataFrame(df), x="top_n", y="matching rate", size=5, dodge=True)

        else:
            df = self._get_dataframe(eval_type, concat=False)
            for group in df.columns:
                plt.plot(df.index, df[group], c="blue")

        plt.ylim(0, 100)
        plt.xlabel("k")
        plt.ylabel("Matching rate")
        # plt.legend(loc = "best")
        plt.tick_params(axis="both", which="major")
        plt.subplots_adjust(left=0.2, right=0.9, bottom=0.2)
        if fig_dir is not None:
            plt.savefig(os.path.join(fig_dir, fig_name))
        plt.show()

    def procrustes_to_pivot(self):
        pass

    def visualize_embedding(
        self,
        dim,
        pivot=0,
        returned="figure",
        visualization_config: VisualizationConfig = VisualizationConfig(),
        category_name_list=None,
        num_category_list=None,
        category_idx_list=None,
        title=None,
        legend=True,
        fig_dir=None,
        fig_name="Aligned_embedding.png",
    ):
        """_summary_

        Args:
            dim (_type_): The number of dimensions the points are embedded.
            pivot (str, optional) : The pivot or "barycenter" to which all embeddings are aligned. Defaults to 0.
            returned (str, optional): "figure" or "row_data. Defaults to "figure".
            visualization_config (VisualizationConfig, optional): _description_. Defaults to VisualizationConfig().
            category_name_list (_type_, optional): _description_. Defaults to None.
            num_category_list (_type_, optional): _description_. Defaults to None.
            category_idx_list (_type_, optional): _description_. Defaults to None.
            title (_type_, optional): _description_. Defaults to None.
            legend (bool, optional): _description_. Defaults to True.
            fig_dir (_type_, optional): _description_. Defaults to None.
            fig_name (str, optional): _description_. Defaults to "Aligned_embedding.png".

        Returns:
            _type_: _description_
        """

        if fig_dir is not None:
            fig_path = os.path.join(fig_dir, fig_name)
        else:
            fig_path = None

        if pivot != "barycenter":
            # self.procrustes_to_pivot()
            for i in range(len(self.pairwise_list) // 2):
                pair = self.pairwise_list[i]
                pair.source.embedding = pair.get_new_source_embedding()

        else:
            assert self.barycenter is not None

        name_list = []
        embedding_list = []
        for i in range(len(self.representations_list)):
            embedding_list.append(self.representations_list[i].embedding)
            name_list.append(self.representations_list[i].name)

        if returned == "figure":
            if category_idx_list is None:
                if self.representations_list[0].category_idx_list is not None:
                    category_name_list = self.representations_list[0].category_name_list
                    num_category_list = self.representations_list[0].num_category_list
                    category_idx_list = self.representations_list[0].category_idx_list

            visualize_embedding = visualize_functions.VisualizeEmbedding(
                embedding_list=embedding_list,
                dim=dim,
                category_name_list=category_name_list,
                num_category_list=num_category_list,
                category_idx_list=category_idx_list,
            )

            visualize_embedding.plot_embedding(
                name_list=name_list, title=title, legend=legend, save_dir=fig_path, **visualization_config()
            )

        elif returned == "row_data":
            return embedding_list<|MERGE_RESOLUTION|>--- conflicted
+++ resolved
@@ -76,12 +76,8 @@
         self.eps_list = eps_list
         self.eps_log = eps_log
         self.num_trial = num_trial
-<<<<<<< HEAD
-
-=======
         self.sinkhorn_method = sinkhorn_method
-        
->>>>>>> ce86e25f
+
         self.to_types = to_types
         self.device = device
 
@@ -125,38 +121,6 @@
         color_hue=None,
         markers_list=None,
         marker_size=30,
-<<<<<<< HEAD
-        cmap="cividis",
-        draw_category_line=True,
-        category_line_color="C2",
-        category_line_alpha=0.2,
-        category_line_style="dashed",
-    ) -> None:
-
-        self.visualization_params = {
-            "figsize": figsize,
-            "cbar_ticks_size": cbar_ticks_size,
-            "ticks_size": ticks_size,
-            "xticks_rotation": xticks_rotation,
-            "yticks_rotation": yticks_rotation,
-            "title_size": title_size,
-            "legend_size": legend_size,
-            "xlabel": xlabel,
-            "xlabel_size": xlabel_size,
-            "ylabel": ylabel,
-            "ylabel_size": ylabel_size,
-            "zlabel": zlabel,
-            "zlabel_size": zlabel_size,
-            "color_labels": color_labels,
-            "color_hue": color_hue,
-            "markers_list": markers_list,
-            "marker_size": marker_size,
-            "cmap": cmap,
-            "draw_category_line": draw_category_line,
-            "category_line_color": category_line_color,
-            "category_line_alpha": category_line_alpha,
-            "category_line_style": category_line_style,
-=======
         cmap = 'cividis',
         draw_category_line=False,
         category_line_color='C2',
@@ -189,7 +153,6 @@
             'category_line_alpha': category_line_alpha,
             'category_line_style': category_line_style,
             'show_figure':show_figure,
->>>>>>> ce86e25f
         }
 
     def __call__(self):
@@ -555,14 +518,10 @@
 
         if not os.path.exists(self.save_path):
             if compute_OT != False:
-<<<<<<< HEAD
-                warnings.warn("This computing is running for the first time in the 'results_dir'.", UserWarning)
-=======
                 warnings.warn(
                     "This computing is running for the first time in the 'results_dir'.",
                     UserWarning
                 )
->>>>>>> ce86e25f
 
             compute_OT = True
 
@@ -661,26 +620,15 @@
         return study
 
     def get_optimization_log(
-<<<<<<< HEAD
         self,
         df_trial=None,
         results_dir=None,
         filename=None,
         target_device=None,
         fig_dir=None,
-    ):
-
-=======
-        self, 
-        df_trial=None, 
-        results_dir=None,
-        filename=None,
-        target_device=None,
-        fig_dir=None, 
         show_figure=True,
     ):
-        
->>>>>>> ce86e25f
+
         if df_trial is None:
             _, df_trial, _ = self._gw_alignment(
                 results_dir, compute_OT=False, filename=filename, target_device=target_device
@@ -695,10 +643,10 @@
             fig_path = os.path.join(fig_dir, f"Optim_log_eps_GWD_{self.pair_name}.png")
             plt.savefig(fig_path)
         plt.tight_layout()
-        
+
         if show_figure:
             plt.show()
-        
+
         plt.close()
 
         # figure plotting GWD as x-axis and accuracy as y-axis
@@ -710,10 +658,10 @@
             fig_path = os.path.join(fig_dir, f"Optim_log_acc_GWD_{self.pair_name}.png")
             plt.savefig(fig_path)
         plt.tight_layout()
-        
+
         if show_figure:
             plt.show()
-        
+
         plt.close()
 
     def _show_OT(
@@ -804,11 +752,11 @@
         return accuracy
 
     def eval_accuracy(
-        self, 
-        top_k_list, 
-        eval_type="ot_plan", 
-        metric="cosine", 
-        barycenter=False, 
+        self,
+        top_k_list,
+        eval_type="ot_plan",
+        metric="cosine",
+        barycenter=False,
         supervised=False
     ):
         df = pd.DataFrame()
@@ -978,12 +926,8 @@
             )
 
             if show_distribution:
-<<<<<<< HEAD
-                representation.show_sim_mat_distribution(**visualization_config())
-=======
                 representation.show_sim_mat_distribution(
                     **visualization_config_dist())
->>>>>>> ce86e25f
 
     def _single_computation(
         self,
@@ -1155,18 +1099,13 @@
         show_figure=True,
     ):
         for pairwise in self.pairwise_list:
-<<<<<<< HEAD
-            pairwise.get_optimization_log(results_dir=results_dir, filename=filename, fig_dir=fig_dir)
-
-=======
             pairwise.get_optimization_log(
                 results_dir=results_dir,
                 filename=filename,
                 fig_dir=fig_dir,
                 show_figure=show_figure,
             )
-            
->>>>>>> ce86e25f
+
     def calc_barycenter(self, X_init=None):
         embedding_list = [representation.embedding for representation in self.representations_list]
 
