# %%
import itertools
from pathlib import Path
import os
import sys
import shutil
import warnings
from concurrent.futures import ProcessPoolExecutor, ThreadPoolExecutor, as_completed
from typing import List, Union, Optional
import copy

import matplotlib.pyplot as plt
import numpy as np
import ot
import pandas as pd
import seaborn as sns
import torch
from scipy.spatial import distance
from scipy.stats import pearsonr, spearmanr
from sklearn import manifold
from sqlalchemy import create_engine, URL
from sqlalchemy_utils import create_database, database_exists, drop_database
import glob
from tqdm.auto import tqdm

sys.path.append(os.path.join(os.path.dirname(__file__), "../"))
from .gw_alignment import GW_Alignment
from .histogram_matching import SimpleHistogramMatching
from .utils import gw_optimizer, visualize_functions, backend

# %%
class OptimizationConfig:
    def __init__(
        self,
        eps_list=[1, 10],
        eps_log=True,
        num_trial=4,
        sinkhorn_method='sinkhorn',
        device="cpu",
        to_types="numpy",
        data_type="double",
        n_jobs=1,
        multi_gpu: Union[bool, List[int]] = False,
        db_params={"drivername": "mysql", "username": "root", "password": "", "host": "localhost", "port": 3306},
        init_mat_plan="random",
        user_define_init_mat_list = None,
        n_iter=1,
        max_iter=200,
        sampler_name="tpe",
        pruner_name="hyperband",
        pruner_params={"n_startup_trials": 1, "n_warmup_steps": 2, "min_resource": 2, "reduction_factor": 3},
    ) -> None:
        """
        
        This is an instance for sharing the parameters to compute GWOT with the instance PairwiseAnalysis.
        
        Please check the tutoial.ipynb for detailed info.

        Args:
            eps_list (list, optional): _description_. Defaults to [1, 10].
            eps_log (bool, optional): _description_. Defaults to True.
            num_trial (int, optional): _description_. Defaults to 4.
            sinkhorn_method (str, optional): _description_. Defaults to 'sinkhorn'.
            device (str, optional): _description_. Defaults to "cpu".
            to_types (str, optional): _description_. Defaults to "numpy".
            data_type (str, optional): _description_. Defaults to "double".
            n_jobs (int, optional): _description_. Defaults to 1.
            multi_gpu (Union[bool, List[int]], optional): _description_. Defaults to False.
            db_params (dict, optional): _description_. Defaults to {"drivername": "mysql", "username": "root", "password": "", "host": "localhost", "port": 3306}.
            init_mat_plan (str, optional): _description_. Defaults to "random".
            n_iter (int, optional): _description_. Defaults to 1.
            max_iter (int, optional): _description_. Defaults to 200.
            data_name (str, optional): _description_. Defaults to "THINGS".
            sampler_name (str, optional): _description_. Defaults to "tpe".
            pruner_name (str, optional): _description_. Defaults to "hyperband".
            pruner_params (dict, optional): _description_. Defaults to {"n_startup_trials": 1, "n_warmup_steps": 2, "min_resource": 2, "reduction_factor": 3}.
            user_define_init_mat_list (_type_, optional): _description_. Defaults to None.
        """
        self.eps_list = eps_list
        self.eps_log = eps_log
        self.num_trial = num_trial
        self.sinkhorn_method = sinkhorn_method

        self.to_types = to_types
        self.data_type = data_type
        self.device = device

        self.n_jobs = n_jobs
        self.multi_gpu = multi_gpu

        self.db_params = db_params

        self.init_mat_plan = init_mat_plan
        self.n_iter = n_iter
        self.max_iter = max_iter

        self.sampler_name = sampler_name
        self.user_define_init_mat_list = user_define_init_mat_list

        self.pruner_name = pruner_name
        self.pruner_params = pruner_params

class VisualizationConfig:
    def __init__(
        self,
        show_figure=True,
        figsize=(8, 6),
        cbar_ticks_size=5,
        cbar_format=None,
        ticks_size=5,
        xticks_rotation=90,
        yticks_rotation=0,
        title_size=20,
        legend_size=5,
        xlabel=None,
        xlabel_size=15,
        ylabel=None,
        ylabel_size=15,
        zlabel=None,
        zlabel_size=15,
        color_labels=None,
        color_hue=None,
        colorbar_label=None,
        colorbar_range=[0, 1],
        colorbar_shrink=1,
        markers_list=None,
        marker_size=30,
        color = 'C0',
        cmap = 'cividis',
        ot_object_tick=False,
        ot_category_tick=False,
        draw_category_line=False,
        category_line_color='C2',
        category_line_alpha=0.2,
        category_line_style='dashed',
        plot_eps_log=False,
        lim_eps=None,
        lim_gwd=None,
        lim_acc=None,
    ) -> None:
        """
        This is an instance for sharing the parameters to make the figures of GWOT with the instance PairwiseAnalysis.
        
        Please check the tutoial.ipynb for detailed info.

        Args:
            show_figure (bool, optional): _description_. Defaults to True.
            figsize (tuple, optional): _description_. Defaults to (8, 6).
            cbar_ticks_size (int, optional): _description_. Defaults to 5.
            cbar_format (_type_, optional): _description_. Defaults to None.
            ticks_size (int, optional): _description_. Defaults to 5.
            xticks_rotation (int, optional): _description_. Defaults to 90.
            yticks_rotation (int, optional): _description_. Defaults to 0.
            title_size (int, optional): _description_. Defaults to 20.
            legend_size (int, optional): _description_. Defaults to 5.
            xlabel (_type_, optional): _description_. Defaults to None.
            xlabel_size (int, optional): _description_. Defaults to 15.
            ylabel (_type_, optional): _description_. Defaults to None.
            ylabel_size (int, optional): _description_. Defaults to 15.
            zlabel (_type_, optional): _description_. Defaults to None.
            zlabel_size (int, optional): _description_. Defaults to 15.
            color_labels (_type_, optional): _description_. Defaults to None.
            color_hue (_type_, optional): _description_. Defaults to None.
            colorbar_label (_type_, optional): _description_. Defaults to None.
            colorbar_range (list, optional): _description_. Defaults to [0, 1].
            colorbar_shrink (int, optional): _description_. Defaults to 1.
            markers_list (_type_, optional): _description_. Defaults to None.
            marker_size (int, optional): _description_. Defaults to 30.
            color (str, optional): _description_. Defaults to 'C0'.
            cmap (str, optional): _description_. Defaults to 'cividis'.
            ot_object_tick (bool, optional): _description_. Defaults to False.
            ot_category_tick (bool, optional): _description_. Defaults to False.
            draw_category_line (bool, optional): _description_. Defaults to False.
            category_line_color (str, optional): _description_. Defaults to 'C2'.
            category_line_alpha (float, optional): _description_. Defaults to 0.2.
            category_line_style (str, optional): _description_. Defaults to 'dashed'.
            plot_eps_log (bool, optional): _description_. Defaults to False.
            lim_eps (_type_, optional): _description_. Defaults to None.
            lim_gwd (_type_, optional): _description_. Defaults to None.
            lim_acc (_type_, optional): _description_. Defaults to None.
        """

        self.visualization_params = {
            'show_figure':show_figure,
            'figsize': figsize,
            'cbar_ticks_size': cbar_ticks_size,
            'cbar_format':cbar_format,
            'ticks_size': ticks_size,
            'xticks_rotation': xticks_rotation,
            'yticks_rotation': yticks_rotation,
            'title_size': title_size,
            'legend_size': legend_size,
            'xlabel': xlabel,
            'xlabel_size': xlabel_size,
            'ylabel': ylabel,
            'ylabel_size': ylabel_size,
            'zlabel': zlabel,
            'zlabel_size': zlabel_size,
            'color_labels': color_labels,
            'color_hue': color_hue,
            'colorbar_label': colorbar_label,
            'colorbar_range': colorbar_range,
            'colorbar_shrink': colorbar_shrink,
            'markers_list': markers_list,
            'marker_size': marker_size,
            'color':color,
            'cmap':cmap,
            'ot_object_tick': ot_object_tick,
            'ot_category_tick': ot_category_tick,
            'draw_category_line': draw_category_line,
            'category_line_color': category_line_color,
            'category_line_alpha': category_line_alpha,
            'category_line_style': category_line_style,
            'plot_eps_log':plot_eps_log,
            'lim_eps':lim_eps,
            'lim_ged':lim_gwd,
            'lim_acc':lim_acc,
        }

    def __call__(self):
        return self.visualization_params

    def set_params(self, **kwargs):
        for key, item in kwargs.items():
            self.visualization_params[key] = item

class Representation:
    def __init__(
        self,
        name,
        metric="cosine",
        sim_mat: np.ndarray = None,
        embedding: np.ndarray = None,
        get_embedding=False,
        MDS_dim=3,
        object_labels=None,
        category_name_list=None,
        num_category_list=None,
        category_idx_list=None,
        func_for_sort_sim_mat=None,
    ) -> None:
        """
<<<<<<< HEAD
        Args:
            name (_type_): The name of the representation. 
            metric (str, optional): The metric for computing distances between embeddings. Defaults to "cosine".
            sim_mat (np.ndarray, optional): Representational dissimilarity matrix. Defaults to None.
            embedding (np.ndarray, optional): The array of N-dimensional embeddings of all stimuli. Defaults to None.
            get_embedding (bool, optional): If True, the embeddings are automatically computed from the sim_mat using MDS method. Defaults to True.
            MDS_dim (int, optional): The dimension of the embeddings computed automatically from the sim_mat using MDS. Defaults to 3.
            object_labels (_type_, optional): The labels for each stimulus or points. Defaults to None.
            category_name_list (_type_, optional): If there is coarse category labels, you can select categories to be used in the unsupervised alignment. Defaults to None.
            num_category_list (_type_, optional): The list of numbers of stimuli each coarse category contains. Defaults to None.
            category_idx_list (_type_, optional): The list of indices that represents which coarse category each stimulus belongs to. Defaults to None.
            func_for_sort_sim_mat (_type_, optional): A function to rearrange the matrix so that stimuli belonging to the same coarse category are arranged adjacent to each other. Defaults to None.
=======
        A class object that has information of a representation, such as embeddings and similarity matrices

        Args:
            name (_type_): the name of the embedding and/or dis-similarity matrix.
            metric (str, optional): Please set the metric that can be used in "scipy.spatical.distance.cdist()". Defaults to "cosine".
            sim_mat (np.ndarray, optional): Array-like. Defaults to None.
            embedding (np.ndarray, optional): Array-like. Defaults to None.
            get_embedding (bool, optional): If True, embedding will be automatically computed from sim_mat. Defaults to False.
            MDS_dim (int, optional): _description_. Defaults to 3.
            object_labels (list, optional): Please check the tutorial.ipynb as an example. Defaults to None.
            category_name_list (list, optional): Please check the tutorial.ipynb as an example. Defaults to None.
            num_category_list (list, optional): Please check the tutorial.ipynb as an example. Defaults to None.
            category_idx_list (list, optional): Please check the tutorial.ipynb as an example. Defaults to None.
            func_for_sort_sim_mat (function or method): This needs to be a function to sort the sim_mat. 
                                                        Please check the tutorial.ipynb as an example. Defaults to None.
>>>>>>> 00a26285
        """

        self.name = name
        self.metric = metric

        # parameters for label information (e.g. pictures of dog, cat,...) in the dataset for the representation matrix.
        self.object_labels = object_labels
        self.category_name_list = category_name_list
        self.category_idx_list = category_idx_list
        self.num_category_list = num_category_list

        # define the function to sort the representation matrix by the label parameters above (Default is None). Users can define it by themselves.
        self.func_for_sort_sim_mat = func_for_sort_sim_mat

        # compute the dissimilarity matrix from embedding if sim_mat is None, or estimate embedding from the dissimilarity matrix using MDS if embedding is None.
        assert (sim_mat is not None) or (embedding is not None), "sim_mat and embedding are None."

        if sim_mat is None:
            assert isinstance(embedding, np.ndarray), "'embedding' needs to be numpy.ndarray. "
            self.embedding = embedding
            self.sim_mat = self._get_sim_mat()
        else:
            assert isinstance(sim_mat, np.ndarray), "'sim_mat' needs to be numpy.ndarray. "
            self.sim_mat = sim_mat

        if embedding is None:
            assert isinstance(sim_mat, np.ndarray), "'sim_mat' needs to be numpy.ndarray. "
            self.sim_mat = sim_mat
            if get_embedding:
                self.embedding = self._get_embedding(dim=MDS_dim)
        else:
            assert isinstance(embedding, np.ndarray), "'embedding' needs to be numpy.ndarray. "
            self.embedding = embedding

        if self.category_idx_list is not None:
            self.sorted_sim_mat = self.func_for_sort_sim_mat(self.sim_mat, category_idx_list=self.category_idx_list)
        else:
            self.sorted_sim_mat = None

    def _get_sim_mat(self):
        if self.metric == "dot":
            metric = "cosine"
        else:
            metric = self.metric

        return distance.cdist(self.embedding, self.embedding, metric=metric)

    def _get_embedding(self, dim):
        MDS_embedding = manifold.MDS(n_components=dim, dissimilarity="precomputed", random_state=0)
        embedding = MDS_embedding.fit_transform(self.sim_mat)
        return embedding

    def show_sim_mat(
        self,
        sim_mat_format:str="default",
        visualization_config: VisualizationConfig = VisualizationConfig(),
        fig_dir:Optional[str]=None,
        ticks:Optional[str]=None,
    ):
        """
        Show the dissimilarity matrix of the representation.

        Args:
<<<<<<< HEAD
            sim_mat_format (str, optional): "default" or "sorted". If "sorted" is selected, the rearranged matrix is shown. Defaults to "default".
            visualization_config (VisualizationConfig, optional): . Defaults to VisualizationConfig().
            fig_dir (_type_, optional): The directory for saving the figure. Defaults to None.
            ticks (_type_, optional): "numbers", "objects", or "category". Defaults to None.
=======
            sim_mat_format (str, optional): format of sim_mat to visualize. 
                                            Options are "default", "sorted", and "both".
                                            Defaults to "default".
                                            
            visualization_config (VisualizationConfig, optional): container of parameters used for figure. 
                                                                    Defaults to VisualizationConfig().
            
            fig_dir (str, optional): the directory of figure to save. Defaults is None.
                                     If None, the figures will not be saved. 
            
            ticks (str, optional): . 
                                    Options are "object", "category", and "None" Defaults to None.
>>>>>>> 00a26285

        Raises:
            ValueError: _description_
        """

        if fig_dir is not None:
            fig_path = os.path.join(fig_dir, f"RDM_{self.name}")
        else:
            fig_path = None

        if sim_mat_format == "default" or sim_mat_format == "both":
            visualize_functions.show_heatmap(
                self.sim_mat,
                title=self.name,
                save_file_name=fig_path,
                **visualization_config(),
            )

        elif sim_mat_format == "sorted" or sim_mat_format == "both":
            assert self.category_idx_list is not None, "No label info to sort the 'sim_mat'."
            visualize_functions.show_heatmap(
                self.sorted_sim_mat,
                title=self.name + "_sorted",
                save_file_name=fig_path,
                ticks=ticks,
                category_name_list=self.category_name_list,
                num_category_list=self.num_category_list,
                object_labels=self.object_labels,
                **visualization_config(),
            )

        else:
            raise ValueError("sim_mat_format must be either 'default', 'sorted', or 'both'.")

    def show_sim_mat_distribution(self, **kwargs):
        """
        Show the distribution of the values of elements of the dissimilarity matrix.
        """
        # figsize = kwargs.get('figsize', (4, 3))
        xticks_rotation = kwargs.get("xticks_rotation", 90)
        yticks_rotation = kwargs.get("yticks_rotation", 0)
        title_size = kwargs.get("title_size", 60)
        xlabel_size = kwargs.get("xlabel_size", 40)
        ylabel_size = kwargs.get("ylabel_size", 40)
        color = kwargs.get("color", "C0")

        lower_triangular = np.tril(self.sim_mat)
        lower_triangular = lower_triangular.flatten()

        plt.figure()
        plt.hist(lower_triangular, bins=100, color=color)
        plt.title(f"Distribution of RDM ({self.name})", fontsize=title_size)
        plt.xlabel("RDM value")
        plt.ylabel("Count")
        plt.grid(True)
        plt.show()
        plt.clf()
        plt.close()

    def show_embedding(
        self,
        dim=3,
        visualization_config: VisualizationConfig = VisualizationConfig(),
        category_name_list=None,
        num_category_list=None,
        category_idx_list=None,
        title=None,
        legend=True,
        fig_dir=None,
        fig_name="Aligned_embedding.png",
    ):
        """
        Show the embeddings.

        Args:
            dim (int, optional): The dimension of the embedding space for visualization. If the original dimensions of the embeddings are higher than "dim", the dimension reduction method(PCA) is applied. Defaults to 3.
            visualization_config (VisualizationConfig, optional): . Defaults to VisualizationConfig().
            category_name_list (_type_, optional): Select the coarse category labels to be visualized in the embedding space. Defaults to None.
            num_category_list (_type_, optional):  Defaults to None.
            category_idx_list (_type_, optional):  Defaults to None.
            title (_type_, optional): The title of the figure. Defaults to None.
            legend (bool, optional): If True, the legend is shown. Defaults to True.
            fig_dir (_type_, optional): The directory for saving the figure. Defaults to None.
            fig_name (str, optional): The name of the figure. Defaults to "Aligned_embedding.png".
        """

        if fig_dir is not None:
            fig_path = os.path.join(fig_dir, fig_name)
        else:
            fig_path = None

        if category_idx_list is None:
            if self.category_idx_list is not None:
                category_name_list = self.category_name_list
                num_category_list = self.num_category_list
                category_idx_list = self.category_idx_list

        visualize_embedding = visualize_functions.VisualizeEmbedding(
            embedding_list=[self.embedding],
            dim=dim,
            category_name_list=category_name_list,
            num_category_list=num_category_list,
            category_idx_list=category_idx_list,
        )

        visualize_embedding.plot_embedding(
            name_list=[self.name], title=title, legend=legend, save_dir=fig_path, **visualization_config()
        )

class PairwiseAnalysis:
    """
    A class object that has methods conducting gw-alignment and corresponding results
    This object has information of a pair of Representations.
    """

    def __init__(
        self,
        results_dir:str,
        config: OptimizationConfig,
        source: Representation,
        target: Representation,
        pair_name=None,
        data_name=None,
        filename=None,
    ) -> None:
        """_summary_

        Args:
            results_dir (str): _description_
            config (OptimizationConfig): _description_
            source (Representation): _description_
            target (Representation): _description_
            pair_name (_type_, optional): _description_. Defaults to None.
            data_name (_type_, optional): _description_. Defaults to None.
            filename (_type_, optional): _description_. Defaults to None.
        """

        self.source = source
        self.target = target
        self.config = config

        if pair_name is None:
            self.pair_name = f"{source.name}_vs_{target.name}"
        else:
            self.pair_name = pair_name

        self.data_name = data_name

        if filename is None:
            self.filename = self.data_name + "_" + self.pair_name
        else:
            self.filename = filename

        self.results_dir = results_dir
        self.save_path = os.path.join(results_dir, self.data_name, self.filename, self.config.init_mat_plan)
        self.figure_path = os.path.join(self.save_path, 'figure')
        self.data_path = os.path.join(self.save_path, 'data')

        assert np.array_equal(
            self.source.num_category_list, self.target.num_category_list
        ), "the label information doesn't seem to be the same."

        assert np.array_equal(
            self.source.object_labels, self.target.object_labels
        ), "the label information doesn't seem to be the same."

        # Generate the URL for the database. Syntax differs for SQLite and others.
        if self.config.db_params["drivername"] == "sqlite":
            self.storage = "sqlite:///" + self.save_path + "/" + self.filename + "_" + self.config.init_mat_plan + ".db"
        else:
            self.storage = URL.create(
                database=self.filename + "_" + self.config.init_mat_plan,
                **self.config.db_params).render_as_string(hide_password=False)

    def show_both_sim_mats(self):

        a = self.source.sim_mat
        b = self.target.sim_mat

        plt.figure()
        plt.subplot(121)

        plt.title("source : " + self.source.name)
        plt.imshow(a, cmap=plt.cm.jet)
        plt.colorbar(orientation="horizontal")

        plt.subplot(122)
        plt.title("target : " + self.target.name)
        plt.imshow(b, cmap=plt.cm.jet)
        plt.colorbar(orientation="horizontal")

        plt.tight_layout()
        plt.show()

        a_hist, a_bin = np.histogram(a, bins=100)
        b_hist, b_bin = np.histogram(b, bins=100)

        plt.figure()
        plt.title("histogram, source : " + self.source.name + ", target : " + self.target.name)
        plt.hist(a_bin[:-1], a_bin, weights=a_hist, label=self.source.name, alpha=0.5)
        plt.hist(b_bin[:-1], b_bin, weights=b_hist, label=self.target.name, alpha=0.5)
        plt.grid(True)
        plt.legend(loc="upper left")
        plt.tight_layout()
        plt.show()
        plt.clf()
        plt.close()

    def RSA(self, metric="spearman", method="normal"):
        if method == "normal":
            upper_tri_source = self.source.sim_mat[np.triu_indices(self.source.sim_mat.shape[0], k=1)]
            upper_tri_target = self.target.sim_mat[np.triu_indices(self.target.sim_mat.shape[0], k=1)]

            if metric == "spearman":
                corr, _ = spearmanr(upper_tri_source, upper_tri_target)
            elif metric == "pearson":
                corr, _ = pearsonr(upper_tri_source, upper_tri_target)

        elif method == "all":
            if metric == "spearman":
                corr, _ = spearmanr(self.source.sim_mat.flatten(), self.target.sim_mat.flatten())
            elif metric == "pearson":
                corr, _ = pearsonr(self.source.sim_mat.flatten(), self.target.sim_mat.flatten())

        return corr

    def match_sim_mat_distribution(self, return_data=False):
        """
        Args:
            return_data (bool, optional): _description_. Defaults to False.

        Returns:
            _type_: _description_
        """
        matching = SimpleHistogramMatching(self.source.sim_mat, self.target.sim_mat)

        new_target = matching.simple_histogram_matching()

        if return_data:
            return new_target
        else:
            self.target.sim_mat = new_target

    def run_entropic_gwot(
        self,
        compute_OT=False,
        delete_results=False,
        OT_format="default",
        return_data=False,
        return_figure=True,
        visualization_config: VisualizationConfig = VisualizationConfig(),
        show_log=False,
        fig_dir=None,
        ticks=None,
        save_dataframe=False,
        target_device=None,
        sampler_seed=42,
    ):
        """_summary_

        Args:
            compute_OT (bool, optional): _description_. Defaults to False.
            delete_results (bool, optional): _description_. Defaults to False.
            OT_format (str, optional): _description_. Defaults to "default".
            return_data (bool, optional): _description_. Defaults to False.
            return_figure (bool, optional): _description_. Defaults to True.
            visualization_config (VisualizationConfig, optional): _description_. Defaults to VisualizationConfig().
            show_log (bool, optional): _description_. Defaults to False.
            fig_dir (_type_, optional): _description_. Defaults to None.
            ticks (_type_, optional): _description_. Defaults to None.
            filename (_type_, optional): _description_. Defaults to None.
            save_dataframe (bool, optional): _description_. Defaults to False.
            target_device (_type_, optional): _description_. Defaults to None.

        Returns:
            _type_: _description_
        """

        # Delete the previous results if the flag is True.
        if delete_results:
            self.delete_prev_results()

        self.OT, df_trial = self._entropic_gw_alignment(
            compute_OT,
            target_device=target_device,
            sampler_seed=sampler_seed,
        )

        if fig_dir is None:
            fig_dir = self.figure_path

            if not os.path.exists(fig_dir):
                os.makedirs(fig_dir, exist_ok=True)

        OT = self.show_OT(
            ot_to_plot = None,
            title=f"$\Gamma$ ({self.pair_name.replace('_', ' ')})",
            return_data=return_data,
            return_figure=return_figure,
            OT_format=OT_format,
            visualization_config=visualization_config,
            fig_dir=fig_dir,
            ticks=ticks,
        )

        if show_log:
            self.get_optimization_log(
                fig_dir=fig_dir,
                **visualization_config(),
            )

        if save_dataframe:
            df_trial.to_csv(self.save_path + '/' + self.filename + '.csv')

        return OT

    def delete_prev_results(self):
        # drop database
        if database_exists(self.storage):
            drop_database(self.storage)
        # delete directory
        if os.path.exists(self.save_path):
            for root, dirs, files in os.walk(self.save_path, topdown=False):
                for name in files:
                    file_path = os.path.join(root, name)
                    os.remove(file_path)
                for name in dirs:
                    dir_path = os.path.join(root, name)
                    os.rmdir(dir_path)
            shutil.rmtree(self.save_path)

    def _entropic_gw_alignment(self, compute_OT, target_device=None, sampler_seed=42):
        """_summary_

        Args:
            compute_OT (_type_): _description_
            target_device (_type_, optional): _description_. Defaults to None.

        Returns:
            _type_: _description_
        """

        if not os.path.exists(self.save_path):
            if compute_OT == False:
                warnings.simplefilter("always")
                warnings.warn(
                    "compute_OT is False, but this computing is running for the first time in the 'results_dir'.",
                    UserWarning
                )
                warnings.simplefilter("ignore")

            compute_OT = True

        study = self._run_optimization(
            compute_OT = compute_OT,
            target_device = target_device,
            sampler_seed = sampler_seed,
        )

        best_trial = study.best_trial
        df_trial = study.trials_dataframe()

        ot_path = glob.glob(self.data_path + f"/gw_{best_trial.number}.*")[0]

        if '.npy' in ot_path:
            OT = np.load(ot_path)

        elif '.pt' in ot_path:
            OT = torch.load(ot_path).to("cpu").numpy()

        return OT, df_trial

    def _run_optimization(
        self,
        compute_OT=False,
        target_device = None,
        sampler_seed = 42,
        n_jobs_for_pairwise_analysis=1,
    ):
        """_summary_

        Args:
            compute_OT (_type_): _description_
            target_device (_type_, optional): _description_. Defaults to None.
            n_jobs_for_pairwise_analysis (int, optional): _description_. Defaults to 1.

        Returns:
            _type_: _description_
        """
        # generate instance optimize gw_alignment
        opt = gw_optimizer.load_optimizer(
            save_path=self.save_path,
            filename=self.filename,
            storage=self.storage,
            init_mat_plan=self.config.init_mat_plan,
            n_iter=self.config.n_iter,
            num_trial=self.config.num_trial,
            n_jobs=n_jobs_for_pairwise_analysis,
            method="optuna",
            sampler_name=self.config.sampler_name,
            pruner_name=self.config.pruner_name,
            pruner_params=self.config.pruner_params,
        )

        if compute_OT:
            # generate instance solves gw_alignment
            gw = GW_Alignment(
                self.source.sim_mat,
                self.target.sim_mat,
                self.data_path,
                max_iter=self.config.max_iter,
                n_iter=self.config.n_iter,
                to_types=self.config.to_types,
                data_type=self.config.data_type,
                sinkhorn_method=self.config.sinkhorn_method,
            )

            # setting for optimization
            if self.config.init_mat_plan == "user_define":
                gw.main_compute.init_mat_builder.set_user_define_init_mat_list(self.config.user_define_init_mat_list)

            if self.config.sampler_name == "grid":
                # used only in grid search sampler below the two lines
                eps_space = opt.define_eps_space(self.config.eps_list, self.config.eps_log, self.config.num_trial)
                search_space = {"eps": eps_space}
            else:
                search_space = None

            if target_device == None:
                target_device = self.config.device

            # 2. run optimzation
            study = opt.run_study(
                gw,
                target_device,
                seed=sampler_seed,
                init_mat_plan=self.config.init_mat_plan,
                eps_list=self.config.eps_list,
                eps_log=self.config.eps_log,
                search_space=search_space,
            )

        else:
            study = opt.load_study()

        return study

    def get_optimization_log(self, fig_dir=None, **kwargs):
        figsize = kwargs.get('figsize', (8,6))
        marker_size = kwargs.get('marker_size', 20)
        show_figure = kwargs.get('show_figure', False)
        plot_eps_log = kwargs.get('plot_eps_log', False)
        cmap = kwargs.get("cmap", 'viridis')
        ticks_size = kwargs.get("ticks_size", 5)

        lim_eps = kwargs.get("lim_eps", None)
        lim_gwd = kwargs.get("lim_gwd", None)
        lim_acc = kwargs.get("lim_acc", None)

        study = self._run_optimization(compute_OT = False)
        df_trial = study.trials_dataframe()

        # figure plotting epsilon as x-axis and GWD as y-axis
        plt.figure(figsize=figsize)
        plt.scatter(df_trial["params_eps"], df_trial["value"], c = 100 * df_trial["user_attrs_best_acc"], s = marker_size, cmap=cmap)
        plt.xlabel("$\epsilon$")
        plt.xticks(fontsize=ticks_size)
        plt.ylabel("GWD")
        plt.yticks(fontsize=ticks_size)

        if lim_eps is not None:
            plt.xlim(lim_eps)

        if lim_gwd is not None:
            plt.ylim(lim_gwd)

        if plot_eps_log:
            plt.xscale('log')

        plt.title(f"$\epsilon$ - GWD ({self.pair_name.replace('_', ' ')})")
        plt.grid(True, which = 'both')

        plt.gca().xaxis.set_major_formatter(plt.FormatStrFormatter('%.1e'))
        plt.tick_params(axis = 'x', rotation = 30,  which="both")
        plt.colorbar(label='accuracy (%)')

        plt.tight_layout()

        if fig_dir is None:
            fig_dir = self.figure_path

        plt.savefig(os.path.join(fig_dir, f"Optim_log_eps_GWD_{self.pair_name}.png"))

        if show_figure:
            plt.show()

        plt.clf()
        plt.close()

        plt.figure(figsize=figsize)
        plt.scatter(100 * df_trial["user_attrs_best_acc"], df_trial["value"].values, c = df_trial["params_eps"], cmap=cmap)
        plt.title(self.pair_name.replace('_', ' '))
        plt.xlabel("accuracy (%)")
        plt.xticks(fontsize=ticks_size)
        plt.ylabel("GWD")
        plt.yticks(fontsize=ticks_size)
        plt.colorbar(label='eps', format = "%.2e")
        plt.grid(True)

        if lim_acc is not None:
            plt.xlim(lim_acc)

        if lim_gwd is not None:
            plt.ylim(lim_gwd)

        plt.tight_layout()

        plt.savefig(os.path.join(fig_dir, f"acc_gwd_eps({self.pair_name}).png"))

        if show_figure:
            plt.show()

        plt.clf()
        plt.close()

    def show_OT(
        self,
        ot_to_plot:Optional[np.ndarray]=None,
        title=None,
        OT_format="default",
        return_data=False,
        return_figure=True,
        visualization_config: VisualizationConfig = VisualizationConfig(),
        fig_dir=None,
        ticks=None,
    ):
        if ot_to_plot is None:
            ot_to_plot = self.OT

        if OT_format == "sorted" or OT_format == "both":
            assert self.source.sorted_sim_mat is not None, "No label info to sort the 'sim_mat'."
            OT_sorted = self.source.func_for_sort_sim_mat(ot_to_plot, category_idx_list=self.source.category_idx_list)

        if return_figure:
            save_file = self.data_name + "_" + self.pair_name
            if fig_dir is not None:
                fig_path = os.path.join(fig_dir, f"{save_file}.png")
            else:
                fig_path = None

            if OT_format == "default" or OT_format == "both":
                visualize_functions.show_heatmap(
                    ot_to_plot,
                    title=title,
                    save_file_name=fig_path,
                    object_labels = self.source.object_labels,
                    **visualization_config(),
                )

            elif OT_format == "sorted" or OT_format == "both":
                visualize_functions.show_heatmap(
                    OT_sorted,
                    title=title,
                    save_file_name=fig_path,
                    ticks=ticks,
                    category_name_list=self.source.category_name_list,
                    num_category_list=self.source.num_category_list,
                    object_labels=self.source.object_labels,
                    **visualization_config(),
                )

            else:
                raise ValueError("OT_format must be either 'default', 'sorted', or 'both'.")

        if return_data:
            if OT_format == "default":
                return ot_to_plot

            elif OT_format == "sorted":
                return OT_sorted

            elif OT_format == "both":
                return ot_to_plot, OT_sorted

            else:
                raise ValueError("OT_format must be either 'default', 'sorted', or 'both'.")

    def eval_accuracy(
        self,
        top_k_list,
        ot_to_evaluate = None,
        eval_type="ot_plan",
        metric="cosine",
        barycenter=False,
        supervised=False,
        category_mat=None
    ):
        df = pd.DataFrame()
        df["top_n"] = top_k_list

        if supervised:
            OT = np.diag([1 / len(self.target.sim_mat)] * len(self.target.sim_mat))
        else:
            OT = self.OT

        if ot_to_evaluate is not None:
            OT = ot_to_evaluate
        else:
            OT = self.OT

        acc_list = list()
        for k in top_k_list:
            if eval_type == "k_nearest":
                if not barycenter:
                    new_embedding_source = self.procrustes(self.target.embedding, self.source.embedding, OT)
                else:
                    new_embedding_source = self.source.embedding

                # Compute distances between each points
                dist_mat = distance.cdist(self.target.embedding, new_embedding_source, metric)

                acc = self._calc_accuracy_with_topk_diagonal(dist_mat, k=k, order="minimum")

            elif eval_type == "ot_plan":
                acc = self._calc_accuracy_with_topk_diagonal(OT, k=k, order="maximum")

            elif eval_type == "category":
                assert category_mat is not None
                acc = self._calc_accuracy_with_topk_diagonal(OT, k=k, order="maximum", category_mat=category_mat)

            acc_list.append(acc)

        df[self.pair_name] = acc_list

        return df

    def _calc_accuracy_with_topk_diagonal(self, matrix, k, order="maximum", category_mat=None):
        # Get the diagonal elements
        if category_mat is None:
            diagonal = np.diag(matrix)
        else:
            category_mat = category_mat.values

            diagonal = []
            for i in range(matrix.shape[0]):
                category = category_mat[i]

                matching_rows = np.where(np.all(category_mat == category, axis=1))[0]
                matching_elements = matrix[i, matching_rows] # get the columns of which category are the same as i-th row

                diagonal.append(np.max(matching_elements))

        # Get the top k values for each row
        if order == "maximum":
            topk_values = np.partition(matrix, -k)[:, -k:]
        elif order == "minimum":
            topk_values = np.partition(matrix, k - 1)[:, :k]
        else:
            raise ValueError("Invalid order parameter. Must be 'maximum' or 'minimum'.")

        # Count the number of rows where the diagonal is in the top k values
        count = np.sum(np.isin(diagonal, topk_values))

        # Calculate the accuracy as the proportion of counts to the total number of rows
        accuracy = count / matrix.shape[0]
        accuracy *= 100

        return accuracy

    def procrustes(self, embedding_target, embedding_source, OT):
        """
        Function that brings embedding_source closest to embedding_target by orthogonal matrix

        Args:
            embedding_target : shape (n_target, m)
            embedding_source : shape (n_source, m)
            OT : shape (n_source, n_target)
                Transportation matrix of sourse→target

        Returns:
            new_embedding_source : shape (n_source, m)
        """
        # assert self.source.shuffle == False, "you cannot use procrustes method if 'shuffle' is True."

        U, S, Vt = np.linalg.svd(np.matmul(embedding_source.T, np.matmul(OT, embedding_target)))
        Q = np.matmul(U, Vt)
        new_embedding_source = np.matmul(embedding_source, Q)
        return new_embedding_source

    def wasserstein_alignment(self, metric):
        a = ot.unif(len(self.source.embedding))
        b = ot.unif(len(self.target.embedding))

        M = distance.cdist(self.source.embedding, self.target.embedding, metric=metric)

        self.OT, log = ot.emd(a, b, M, log=True)

        return log["cost"]

    def get_new_source_embedding(self):
        return self.procrustes(self.target.embedding, self.source.embedding, self.OT)

    def _simulated(
        self,
        trials,
        top_k=None,
        device=None,
        to_types=None,
        data_type=None,
    ):
        """
        By using optimal transportation plan obtained with entropic GW
        as an initial transportation matrix, we run the optimization of GWOT without entropy.

        This procedure further minimizes GWD and enables us to fairly compare GWD values
        obtained with different entropy regularization values.
        """

        GWD0_list = list()
        OT0_list = list()

        trials = trials[trials['value'] != np.nan]
        top_k_trials = trials.sort_values(by="value", ascending=True)

        if top_k is not None:
            top_k_trials = top_k_trials.head(top_k)

        top_k_trials = top_k_trials[['number', 'value', 'params_eps']]
        top_k_trials = top_k_trials.reset_index(drop=True)

        drop_index_list = []
        for i in tqdm(top_k_trials['number']):
            try:
                ot_path = glob.glob(self.data_path + f"/gw_{i}.*")[0]
            except:
                ind = top_k_trials[top_k_trials['number'] == i].index
                drop_index_list.extend(ind.tolist())
                print(f"gw_{i}.npy (or gw_{i}.pt) doesn't exist in the result folder...")
                continue

            if '.npy' in ot_path:
                OT = np.load(ot_path)
            elif '.pt' in ot_path:
                OT = torch.load(ot_path).to("cpu").numpy()

            log0 = self.run_gwot_without_entropic(
                ot_mat=OT,
                max_iter=10000,
                device=device,
                to_types=to_types,
                data_type=data_type,
            )

            gwd = log0['gw_dist']
            new_ot = log0['ot0']

            if isinstance(new_ot, torch.Tensor):
                gwd = gwd.to('cpu').item()
                new_ot = new_ot.to('cpu').numpy()

            GWD0_list.append(gwd)
            OT0_list.append(new_ot)

        top_k_trials = top_k_trials.drop(top_k_trials.index[drop_index_list])

        return GWD0_list, OT0_list, top_k_trials

    def run_gwot_without_entropic(
        self,
        ot_mat = None,
        max_iter = 10000,
        device=None,
        to_types=None,
        data_type=None,
    ):
        """
        GWOT without entropy
        """

        if ot_mat is not None:
            p = ot_mat.sum(axis=1)
            q = ot_mat.sum(axis=0)
        else:
            p = ot.unif(len(self.source.sim_mat))
            q = ot.unif(len(self.target.sim_mat))

        sim_mat1 = self.source.sim_mat
        sim_mat2 = self.target.sim_mat

        if device is None and to_types is None and data_type is None:
            back_end = backend.Backend(self.config.device, self.config.to_types, self.config.data_type)
        else:
            back_end = backend.Backend(device, to_types, data_type)

        sim_mat1, sim_mat2, p, q, ot_mat = back_end(sim_mat1, sim_mat2, p, q, ot_mat)

        new_ot_mat, log0 = ot.gromov.gromov_wasserstein(
            sim_mat1,
            sim_mat2,
            p,
            q,
            loss_fun = 'square_loss',
            symmetric = None,
            log=True,
            armijo = False,
            G0 = ot_mat,
            max_iter = max_iter,
            tol_rel = 1e-9,
            tol_abs = 1e-9,
            verbose=False,
        )

        log0["ot0"] = new_ot_mat

        return log0

    def run_test_after_entropic_gwot(
        self,
        top_k=None,
        OT_format = "default",
        eval_type = "ot_plan",
        device=None,
        to_types=None,
        data_type=None,
        ticks=None,
        category_mat = None,
        visualization_config: VisualizationConfig = VisualizationConfig(),
    ):

        self.OT, df_trial = self._entropic_gw_alignment(compute_OT=False)

        GWD0_list, OT0_list, top_k_trials = self._simulated(
            df_trial,
            top_k=top_k,
            device=device,
            to_types=to_types,
            data_type=data_type,
        )

        ot_no_ent = OT0_list[np.argmin(GWD0_list)]

        # plot results
        self.show_OT(
            ot_to_plot = ot_no_ent,
            title=f"$\Gamma$ (GWOT Without Entropy) ({self.pair_name.replace('_', ' ')})",
            return_data=False,
            return_figure=True,
            OT_format=OT_format,
            visualization_config=visualization_config,
            fig_dir=None,
            ticks=ticks,
        )

        self._evaluate_accuracy_and_plot(ot_no_ent, eval_type)

        if category_mat is not None:
            self._evaluate_accuracy_and_plot(ot_no_ent, "category", category_mat=category_mat)

        self._plot_GWD_optimization(top_k_trials, GWD0_list, **visualization_config())

    def _evaluate_accuracy_and_plot(self, ot_to_evaluate, eval_type, category_mat=None):
        top_k_list = [1, 5, 10]
        df_before = self.eval_accuracy(
            top_k_list = top_k_list,
            ot_to_evaluate = None,
            eval_type=eval_type,
            category_mat=category_mat,
        )

        df_after = self.eval_accuracy(
            top_k_list = top_k_list,
            ot_to_evaluate=ot_to_evaluate,
            eval_type=eval_type,
            category_mat=category_mat,
        )

        df_before = df_before.set_index('top_n')
        df_after  = df_after.set_index('top_n')

        plot_df = pd.concat([df_before, df_after], axis=1)
        plot_df.columns = ['before', 'after']
        plot_df.plot(
            kind='bar',
            title=f'{self.pair_name.replace("_", " ")}, {eval_type} accuracy',
            legend=True,
            grid=True,
            rot=0,
        )

        plt.savefig(os.path.join(self.figure_path, "accuracy_comparison_with_or_without.png"))
        plt.show()
        plt.clf()
        plt.close()

        print(plot_df)

    def _plot_GWD_optimization(self, top_k_trials, GWD0_list, marker_size = 10, **kwargs):
        figsize = kwargs.get('figsize', (8, 6))
        title_size = kwargs.get('title_size', 15)
        plot_eps_log = kwargs.get('plot_eps_log', False)
        show_figure = kwargs.get('show_figure', True)

        plt.rcParams.update(plt.rcParamsDefault)
        plt.style.use("seaborn-darkgrid")

        plt.figure(figsize = figsize)
        plt.title("$\epsilon$ - GWD (" + self.pair_name.replace("_", " ") + ")", fontsize = title_size)

        plt.scatter(top_k_trials["params_eps"], top_k_trials["value"], c = 'red', s=marker_size, label="before") # before
        plt.scatter(top_k_trials["params_eps"], GWD0_list, c = 'blue', s=marker_size, label = "after") # after

        if plot_eps_log:
            plt.xscale('log')

        plt.xlabel("$\epsilon$")
        plt.ylabel("GWD")
        plt.gca().xaxis.set_major_formatter(plt.FormatStrFormatter('%.1e'))
        plt.tick_params(axis = 'x', rotation = 30,  which="both")
        plt.grid(True, which = 'both')
        plt.legend()
        plt.tight_layout()
        plt.savefig(os.path.join(self.figure_path, "eps_vs_gwd_comparison_with_or_without.png"))

        if show_figure:
            plt.show()

        plt.clf()
        plt.close()

class AlignRepresentations:
    """
    This object has methods for conducting N groups level analysis and corresponding results.
    This has information of all pairs of representations.
    """
    def __init__(
        self,
        config: OptimizationConfig,
        representations_list:List[Representation],
        pairs_computed:List[str]=None,
        specific_eps_list:dict=None,
        histogram_matching=False,
        metric="cosine",
        main_results_dir:str = None,
        data_name:str = None,
    ) -> None:
        """_summary_

        Args:
            config (OptimizationConfig): _description_
            representations_list (List[Representation]): _description_
            pairs_computed (List[str], optional): _description_. Defaults to None.
            specific_eps_list (dict, optional): _description_. Defaults to None.
            histogram_matching (bool, optional): _description_. Defaults to False.
            metric (str, optional): _description_. Defaults to "cosine".
            main_results_dir (str, optional): _description_. Defaults to None.
            data_name (str, optional): _description_. Defaults to None.
        """

        self.config = config
        self.data_name = data_name
        self.metric = metric
        self.representations_list = representations_list
        self.histogram_matching = histogram_matching

        self.main_results_dir = main_results_dir
        self.main_pair_name = None
        self.main_file_name = None

        self.RSA_corr = dict()

        self.name_list = [rep.name for rep in self.representations_list]

        self.all_pair_list = list(itertools.combinations(range(len(self.representations_list)), 2))

        print(f"data_name : {self.data_name}")

        self.set_specific_eps_list(specific_eps_list)

        self.set_pair_computed(pairs_computed)

    def set_pair_computed(self, pairs_computed:Optional[List]):
        self.pairs_computed = pairs_computed

        if pairs_computed is not None:
            print("The pairs to compute was selected by pairs_computed...")
            self.specific_pair_list = self._specific_pair_list(pairs_computed)
            self.pairwise_list = self._get_pairwise_list(self.specific_pair_list)

        else:
            print("All the pairs in the list below will be computed. ")
            self.pairwise_list = self._get_pairwise_list(self.all_pair_list)

    def set_specific_eps_list(
        self,
        specific_eps_list:Optional[dict],
        specific_only:bool = False,
    ):

        self.specific_eps_list = specific_eps_list

        if specific_eps_list is not None:
            assert isinstance(self.specific_eps_list, dict), "specific_eps_list needs to be dict."
            print("The range of epsilon for some pairs in the list below was changed ...")

            self.specific_pair_list = self._specific_pair_list(specific_eps_list)

            if specific_only:
                self.pairwise_list = self._get_pairwise_list(self.specific_pair_list)
            else:
                self.pairwise_list = self._get_pairwise_list(self.all_pair_list)

    def _specific_pair_list(self, pair_list):
        if isinstance(pair_list, dict):
            key_loop = pair_list.keys()
        elif isinstance(pair_list, list):
            key_loop = pair_list

        specific_pair_list = []
        for key in key_loop:
            if not key in self.name_list:
                source_name, target_name = key.split('_vs_')

                source_idx = self.name_list.index(source_name)
                target_idx = self.name_list.index(target_name)

                rep_list = [(source_idx, target_idx)]

            else:
                rep_idx = self.name_list.index(key)
                rep_list = [nn for nn in self.all_pair_list if rep_idx in nn]

            specific_pair_list.extend(rep_list)

        return specific_pair_list

    def _get_pairwise_list(self, pair_list):
        pairwise_list = []

        for pair in pair_list:
            config_copy = copy.deepcopy(self.config)

            s = self.representations_list[pair[0]]
            t = self.representations_list[pair[1]]

            if self.specific_eps_list is not None:
                pair_name = f"{s.name}_vs_{t.name}"
                if s.name in self.specific_eps_list.keys():
                    config_copy.eps_list = self.specific_eps_list[s.name]
                elif pair_name in self.specific_eps_list.keys():
                    config_copy.eps_list = self.specific_eps_list[pair_name]

            pairwise = PairwiseAnalysis(
                results_dir=self.main_results_dir,
                config=config_copy,
                source=s,
                target=t,
                data_name=self.data_name,
                pair_name=self.main_pair_name,
                filename=self.main_file_name,
            )

            print('pair:', pairwise.pair_name, 'eps_list:', config_copy.eps_list)

            if self.histogram_matching:
                pairwise.match_sim_mat_distribution()

            pairwise_list.append(pairwise)

        return pairwise_list

    def RSA_get_corr(self, metric="spearman", method="normal"):
        for pairwise in self.pairwise_list:
            corr = pairwise.RSA(metric=metric, method=method)
            self.RSA_corr[pairwise.pair_name] = corr
            print(f"Correlation {pairwise.pair_name.replace('_', ' ')} : {corr}")

    def show_sim_mat(
        self,
        sim_mat_format="default",
        visualization_config: VisualizationConfig = VisualizationConfig(),
        visualization_config_hist: VisualizationConfig = VisualizationConfig(),
        fig_dir=None,
        show_distribution=True,
        ticks=None,
    ):
        """_summary_

        Args:
            sim_mat_format (str, optional): _description_. Defaults to "default".
            visualization_config (VisualizationConfig, optional): _description_. Defaults to VisualizationConfig().
            fig_dir (_type_, optional): _description_. Defaults to None.
            show_distribution (bool, optional): _description_. Defaults to True.
            ticks (_type_, optional): _description_. Defaults to None.
        """
        for representation in self.representations_list:
            representation.show_sim_mat(
                sim_mat_format=sim_mat_format,
                visualization_config=visualization_config,
                fig_dir=fig_dir,
                ticks=ticks,
            )

            if show_distribution:
                representation.show_sim_mat_distribution(
                    **visualization_config_hist())

    def _single_computation(
        self,
        compute_OT=False,
        delete_results=False,
        return_data=False,
        return_figure=True,
        OT_format="default",
        visualization_config: VisualizationConfig = VisualizationConfig(),
        show_log=False,
        fig_dir=None,
        ticks=None,
        save_dataframe=False,
        target_device=None,
        change_sampler_seed=False,
        sampler_seed=42,
    ):

        OT_list = []
        for pairwise in self.pairwise_list:
            if change_sampler_seed:
                sampler_seed += 1

            OT = pairwise.run_entropic_gwot(
                compute_OT=compute_OT,
                delete_results=delete_results,
                return_data=return_data,
                return_figure=return_figure,
                OT_format=OT_format,
                visualization_config=visualization_config,
                show_log=show_log,
                fig_dir=fig_dir,
                ticks=ticks,
                save_dataframe=save_dataframe,
                target_device=target_device,
                sampler_seed=sampler_seed,
            )

            OT_list.append(OT)

        return OT_list

    def gw_alignment(
        self,
        compute_OT=False,
        delete_results=False,
        return_data=False,
        return_figure=True,
        OT_format="default",
        visualization_config: VisualizationConfig = VisualizationConfig(),
        show_log=False,
        fig_dir=None,
        ticks=None,
        save_dataframe=False,
        change_sampler_seed=False,
        fix_sampler_seed=42,
        parallel_method="multithread",
    ):
        """_summary_

        Args:
            compute_OT (bool, optional): _description_. Defaults to False.
            delete_results (bool, optional): _description_. Defaults to False.
            return_data (bool, optional): _description_. Defaults to False.
            return_figure (bool, optional): _description_. Defaults to True.
            OT_format (str, optional): _description_. Defaults to "default".
            visualization_config (VisualizationConfig, optional): _description_. Defaults to VisualizationConfig().
            show_log (bool, optional): _description_. Defaults to False.
            fig_dir (_type_, optional): _description_. Defaults to None.
            ticks (_type_, optional): _description_. Defaults to None.
            save_dataframe (bool, optional): _description_. Defaults to False.
            change_sampler_seed (bool, optional): _description_. Defaults to False.
            fix_sampler_seed (int, optional): _description_. Defaults to 42.
            parallel_method (str, optional): _description_. Defaults to "multithread".

        Raises:
            ValueError: _description_
            ValueError: _description_
            ValueError: _description_

        Returns:
            _type_: _description_
        """

        if isinstance(fix_sampler_seed, int) and fix_sampler_seed > -1:
            first_sampler_seed = fix_sampler_seed
        else:
            raise ValueError("please 'sampler_seed' = True or False or int > 0.")

        if self.config.n_jobs > 1:
            OT_list = []
            processes = []

            if parallel_method == "multiprocess":
                pool = ProcessPoolExecutor(self.config.n_jobs)
            elif parallel_method == "multithread":
                pool = ThreadPoolExecutor(self.config.n_jobs)
            else:
                raise ValueError('parallel_method = "multiprocess" or "multithread".')

            with pool:
                for pair_number in range(len(self.pairwise_list)):

                    if self.config.multi_gpu:
                        target_device = "cuda:" + str(pair_number % torch.cuda.device_count())
                    else:
                        target_device = self.config.device

                    if isinstance(self.config.multi_gpu, list):
                        gpu_idx = pair_number % len(self.config.multi_gpu)
                        target_device = "cuda:" + str(self.config.multi_gpu[gpu_idx])

                    pairwise = self.pairwise_list[pair_number]

                    if self.config.to_types == "numpy":
                        if self.config.multi_gpu != False:
                            warnings.warn("numpy doesn't use GPU. Please 'multi_GPU = False'.", UserWarning)
                        target_device = self.config.device

                    if change_sampler_seed:
                        sampler_seed = first_sampler_seed + pair_number
                    else:
                        sampler_seed = first_sampler_seed

                    future = pool.submit(
                        pairwise.run_entropic_gwot,
                        compute_OT=compute_OT,
                        delete_results=delete_results,
                        return_data=False,
                        return_figure=False,
                        OT_format="default",
                        visualization_config=visualization_config,
                        show_log=False,
                        fig_dir=None,
                        ticks=None,
                        save_dataframe=save_dataframe,
                        target_device=target_device,
                        sampler_seed=sampler_seed,
                    )

                    processes.append(future)

                for future in as_completed(processes):
                    future.result()

            if return_figure or return_data:
                OT_list = self._single_computation(
                    compute_OT=False,
                    delete_results=False,
                    return_data=return_data,
                    return_figure=return_figure,
                    OT_format=OT_format,
                    visualization_config=visualization_config,
                    show_log=show_log,
                    fig_dir=fig_dir,
                    ticks=ticks,
                    save_dataframe=save_dataframe,
                )

        if self.config.n_jobs == 1:
            OT_list = self._single_computation(
                compute_OT=compute_OT,
                delete_results=delete_results,
                return_data=return_data,
                return_figure=return_figure,
                OT_format=OT_format,
                visualization_config=visualization_config,
                show_log=show_log,
                fig_dir=fig_dir,
                ticks=ticks,
                save_dataframe=save_dataframe,
                change_sampler_seed=change_sampler_seed,
                sampler_seed=first_sampler_seed,
            )

        if self.config.n_jobs < 1:
            raise ValueError("n_jobs > 0 is required in this toolbox.")


        if return_data:
            return OT_list

    def gwot_after_entropic(
        self,
        top_k=None,
        parallel_method=None,
        OT_format="default",
        ticks=None,
        category_mat=None,
        visualization_config: VisualizationConfig = VisualizationConfig(),
    ):
        if parallel_method == "multiprocess":
            pool = ProcessPoolExecutor(self.config.n_jobs)

        elif parallel_method == "multithread":
            pool = ThreadPoolExecutor(self.config.n_jobs)

        elif parallel_method is None:
            for idx, pair in enumerate(self.pairwise_list):
                pair.run_test_after_entropic_gwot(
                    top_k=top_k,
                    OT_format=OT_format,
                    device=None,
                    to_types=None,
                    data_type=None,
                    ticks=ticks,
                    category_mat=category_mat,
                    visualization_config = visualization_config,
                )

            return None

        with pool:
            if self.config.to_types == "numpy":
                if self.config.multi_gpu != False:
                    warnings.warn("numpy doesn't use GPU. Please 'multi_GPU = False'.", UserWarning)
                target_device = self.config.device

            processes = []
            for idx, pair in enumerate(self.pairwise_list):
                if self.config.multi_gpu:
                    target_device = "cuda:" + str(idx % torch.cuda.device_count())
                else:
                    target_device = self.config.device

                if isinstance(self.config.multi_gpu, list):
                    gpu_idx = idx % len(self.config.multi_gpu)
                    target_device = "cuda:" + str(self.config.multi_gpu[gpu_idx])

                future = pool.submit(
                    pair.run_test_after_entropic_gwot,
                    top_k=top_k,
                    OT_format=OT_format,
                    device=target_device,
                    to_types=self.config.to_types,
                    data_type=self.config.data_type,
                    ticks=ticks,
                    category_mat=category_mat,
                    visualization_config = visualization_config,
                )
                processes.append(future)

            for future in as_completed(processes):
                future.result()




    def drop_gw_alignment_files(self, drop_filenames: Optional[List[str]] = None, drop_all: bool = False):
        """Delete the specified database and directory with the given filename

        Args:
            drop_filenames (Optional[List[str]], optional): [description]. Defaults to None.
            drop_all (bool, optional): [description]. Defaults to False.
        """
        if drop_all:
            drop_filenames = [pairwise.filename for pairwise in self.pairwise_list]

        if drop_filenames is None:
            raise ValueError("Specify the results name in drop_filenames or set drop_all=True")

        for pairwise in self.pairwise_list:
            if (pairwise.filename not in drop_filenames) or (not database_exists(pairwise.storage)):
                continue
            pairwise.delete_prev_results()

    def show_optimization_log(
        self,
        fig_dir=None,
        visualization_config=VisualizationConfig(),
    ):
        # default setting
        plt.rcParams.update(plt.rcParamsDefault)
        plt.style.use("seaborn-darkgrid")

        for pairwise in self.pairwise_list:
            pairwise.get_optimization_log(
                fig_dir=fig_dir,
                **visualization_config(),
            )

    def calc_barycenter(self, X_init=None):
        embedding_list = [representation.embedding for representation in self.representations_list]

        if X_init is None:
            X_init = np.mean(embedding_list, axis=0)  # initial Dirac locations

        b = ot.unif(len(X_init))  # weights of the barycenter

        weights_list = []  # measures weights
        for representation in self.representations_list:
            weights = ot.unif(len(representation.embedding))
            weights_list.append(weights)

        # new location of the barycenter
        X = ot.lp.free_support_barycenter(embedding_list, weights_list, X_init, b)

        return X

    def barycenter_alignment(
        self,
        pivot,
        n_iter,
        compute_OT=False,
        delete_results=False,
        return_data=False,
        return_figure=True,
        OT_format="default",
        visualization_config: VisualizationConfig = VisualizationConfig(),
        show_log=False,
        fig_dir=None,
        ticks=None,
    ):
        """
        The unuspervised alignment method using Wasserstein barycenter proposed by Lian et al. (2021).
        

        Args:
            pivot (_type_): The representation to which the other representations are aligned initially using gw alignment
            n_iter (_type_): The number of iterations to calculate the location of the barycenter.
            compute_OT (bool, optional): _description_. Defaults to False.
            delete_results (bool, optional): _description_. Defaults to False.
            return_data (bool, optional): _description_. Defaults to False.
            return_figure (bool, optional): _description_. Defaults to True.
            OT_format (str, optional): _description_. Defaults to "default".
            visualization_config (VisualizationConfig, optional): _description_. Defaults to VisualizationConfig().
            show_log (bool, optional): _description_. Defaults to False.
            fig_dir (_type_, optional): _description_. Defaults to None.
            ticks (_type_, optional): _description_. Defaults to None.

        Returns:
            _type_: _description_
        """

        #assert self.all_pair_list == range(len(self.pairwise_list))

        # Select the pivot
        pivot_representation = self.representations_list[pivot]
        others_representaions = self.representations_list[:pivot] + self.representations_list[pivot + 1 :]

        # GW alignment to the pivot
        for representation in others_representaions:
            pairwise = PairwiseAnalysis(
                results_dir=self.main_results_dir,
                config=self.config,
                source=representation,
                target=pivot_representation,
                data_name=self.data_name,
                pair_name=self.main_pair_name,
                filename=self.main_file_name,
            )

            pairwise.run_entropic_gwot(
                compute_OT=compute_OT,
                delete_results=delete_results,
                return_data=return_data,
                return_figure=return_figure,
                OT_format=OT_format,
                visualization_config=visualization_config,
                show_log=show_log,
                fig_dir=fig_dir,
                ticks=ticks,
            )

            pairwise.source.embedding = pairwise.get_new_source_embedding()

        # Set up barycenter
        init_embedding = self.calc_barycenter()
        self.barycenter = Representation(
            name="barycenter",
            embedding=init_embedding,
            object_labels=self.representations_list[0].object_labels,
            category_name_list=self.representations_list[0].category_name_list,
            num_category_list=self.representations_list[0].num_category_list,
            category_idx_list=self.representations_list[0].category_idx_list,
            func_for_sort_sim_mat=self.representations_list[0].func_for_sort_sim_mat
            
        )

        # Set pairwises whose target are the barycenter
        pairwise_barycenters = []
        for representation in self.representations_list:
            pairwise = PairwiseAnalysis(
                results_dir=self.main_results_dir,
                config=self.config,
                source=representation,
                target=self.barycenter,
                data_name=self.data_name,
                pair_name=self.main_pair_name,
                filename=self.main_file_name,
            )
            pairwise_barycenters.append(pairwise)

        # Barycenter alignment
        loss_list = []
        embedding_barycenter = init_embedding
        for i in range(n_iter):
            embedding_barycenter = self.calc_barycenter(X_init=embedding_barycenter)

            loss = 0
            for pairwise in pairwise_barycenters:
                # update the embedding of the barycenter
                pairwise.target.embedding = embedding_barycenter

                # OT to the barycenter
                loss += pairwise.wasserstein_alignment(metric=self.metric)

                # update the embeddings of each representation
                pairwise.source.embedding = pairwise.get_new_source_embedding()

            loss /= len(pairwise_barycenters)
            loss_list.append(loss)

        plt.figure()
        plt.plot(loss_list)
        plt.xlabel("iteration")
        plt.ylabel("Mean Wasserstein distance")

        # replace OT of each pairwise by the product of OTs to the barycenter
        self._get_OT_all_pair(pairwise_barycenters)

        # visualize
        OT_list = []
        for pairwise in self.pairwise_list:
            OT = pairwise.show_OT(
                title=f"$\Gamma$ ({pairwise.pair_name})",
                return_data=return_data,
                return_figure=return_figure,
                OT_format=OT_format,
                visualization_config=visualization_config,
                fig_dir=fig_dir,
                ticks=ticks,
            )
            OT_list.append(OT)

        if return_data:
            return OT_list

    def _get_OT_all_pair(self, pairwise_barycenters):
        # replace OT of each pairwise by the product of OTs to the barycenter
        pairs = list(itertools.combinations(pairwise_barycenters, 2))

        for i, (pairwise_1, pairwise_2) in enumerate(pairs):
            OT = np.matmul(pairwise_2.OT, pairwise_1.OT.T)
            OT *= len(OT)  # normalize
            self.pairwise_list[i].OT = OT

    def calc_accuracy(
        self,
        top_k_list,
        eval_type="ot_plan",
        category_mat=None,
        barycenter=False
    ):
        accuracy = pd.DataFrame()
        accuracy["top_n"] = top_k_list

        for pairwise in self.pairwise_list:
            df = pairwise.eval_accuracy(top_k_list, eval_type=eval_type, metric=self.metric, barycenter=barycenter, category_mat=category_mat)

            accuracy = pd.merge(accuracy, df, on="top_n")

        accuracy = accuracy.set_index("top_n")

        if eval_type == "ot_plan":
            self.top_k_accuracy = accuracy
            print("Top k accuracy : \n", accuracy)

        elif eval_type == "k_nearest":
            self.k_nearest_matching_rate = accuracy
            print("K nearest matching rate : \n", accuracy)

        elif eval_type == "category":
            self.category_level_accuracy = accuracy
            print("category level accuracy : \n", accuracy)

        print("Mean : \n", accuracy.iloc[:, 1:].mean(axis="columns"))

    def _get_dataframe(self, eval_type="ot_plan", concat=True):
        if eval_type == "ot_plan":
            df = self.top_k_accuracy
        elif eval_type == "k_nearest":
            df = self.k_nearest_matching_rate
        elif eval_type == "category":
            df = self.category_level_accuracy

        cols = [col for col in df.columns if "top_n" not in col]
        df = df[cols]

        if concat:
            df = pd.concat([df[i] for i in df.columns], axis=0)
            df = df.rename("matching rate")
        return df

    def plot_accuracy(
        self,
        eval_type="ot_plan",
        fig_dir=None,
        fig_name="Accuracy_ot_plan.png",
        scatter=True,
    ):
        # default setting
        plt.rcParams.update(plt.rcParamsDefault)
        plt.style.use("seaborn-darkgrid")
        plt.figure(figsize=(5, 3))

        if scatter:
            df = self._get_dataframe(eval_type, concat=True)
            sns.set_style("darkgrid")
            sns.set_palette("pastel")
            sns.swarmplot(data=pd.DataFrame(df), x="top_n", y="matching rate", size=5, dodge=True)

        else:
            df = self._get_dataframe(eval_type, concat=False)
            for group in df.columns:
                plt.plot(df.index, df[group], c="blue")

        plt.ylim(0, 100)
        plt.title(eval_type)
        plt.xlabel("top k")
        plt.ylabel("Matching rate (%)")
        # plt.legend(loc = "best")
        plt.tick_params(axis="both", which="major")
        plt.subplots_adjust(left=0.2, right=0.9, bottom=0.2)
        if fig_dir is not None:
            plt.savefig(os.path.join(fig_dir, fig_name))
        plt.show()

        plt.clf()
        plt.close()

    def _procrustes_to_pivot(self, pivot):
        the_others, pivot_idx_list = self._check_pairs(pivot)

        # check whether 'pair_list' includes all pairs between the pivot and the other Representations
        assert len(the_others) == len(self.representations_list)-1, "'pair_list' must include all pairs between the pivot and the other Representations."

        for pair_idx, pivot_idx in pivot_idx_list:
            pairwise = self.pairwise_list[pair_idx]

            if pivot_idx == 0: # when the pivot is the source of the pairwise
                source_idx = 1
                OT = pairwise.OT.T

            elif pivot_idx == 1:# when the pivot is the target of the pairwise
                source_idx = 0
                OT = pairwise.OT

            pivot = (pairwise.source, pairwise.target)[pivot_idx]
            source = (pairwise.source, pairwise.target)[source_idx]

            source.embedding = pairwise.procrustes(pivot.embedding, source.embedding, OT)

    def _check_pairs(self, pivot):
        the_others = set()
        pivot_idx_list = [] # [pair_idx, paivot_idx]
        for i, pair in enumerate(self.all_pair_list):
            if pivot in pair:
                the_others.add(filter(lambda x: x != pivot, pair))

                pivot_idx = pair.index(pivot)
                pivot_idx_list.append([i, pivot_idx])

        return the_others, pivot_idx_list

    def visualize_embedding(
        self,
        dim,
        pivot=0,
        returned="figure",
        visualization_config: VisualizationConfig = VisualizationConfig(),
        category_name_list=None,
        num_category_list=None,
        category_idx_list=None,
        title=None,
        legend=True,
        fig_dir=None,
        fig_name="Aligned_embedding.png",
    ):
        """_summary_

        Args:
            dim (_type_): The number of dimensions the points are embedded.
            pivot (str, optional) : The pivot or "barycenter" to which all embeddings are aligned. Defaults to 0.
            returned (str, optional): "figure" or "row_data. Defaults to "figure".
            visualization_config (VisualizationConfig, optional): _description_. Defaults to VisualizationConfig().
            category_name_list (_type_, optional): _description_. Defaults to None.
            num_category_list (_type_, optional): _description_. Defaults to None.
            category_idx_list (_type_, optional): _description_. Defaults to None.
            title (_type_, optional): _description_. Defaults to None.
            legend (bool, optional): _description_. Defaults to True.
            fig_dir (_type_, optional): _description_. Defaults to None.
            fig_name (str, optional): _description_. Defaults to "Aligned_embedding.png".

        Returns:
            _type_: _description_
        """

        if fig_dir is not None:
            fig_path = os.path.join(fig_dir, fig_name)
        else:
            fig_path = None

        if pivot != "barycenter":
            self._procrustes_to_pivot(pivot)
            #for i in range(len(self.pairwise_list) // 2):
            #    pair = self.pairwise_list[i]
            #    pair.source.embedding = pair.get_new_source_embedding()

        else:
            assert self.barycenter is not None

        name_list = []
        embedding_list = []
        for i in range(len(self.representations_list)):
            embedding_list.append(self.representations_list[i].embedding)
            name_list.append(self.representations_list[i].name)

        if returned == "figure":
            if category_idx_list is None:
                if self.representations_list[0].category_idx_list is not None:
                    category_name_list = self.representations_list[0].category_name_list
                    num_category_list = self.representations_list[0].num_category_list
                    category_idx_list = self.representations_list[0].category_idx_list

            visualize_embedding = visualize_functions.VisualizeEmbedding(
                embedding_list=embedding_list,
                dim=dim,
                category_name_list=category_name_list,
                num_category_list=num_category_list,
                category_idx_list=category_idx_list,
            )

            visualize_embedding.plot_embedding(
                name_list=name_list, title=title, legend=legend, save_dir=fig_path, **visualization_config()
            )

        elif returned == "row_data":
            return embedding_list<|MERGE_RESOLUTION|>--- conflicted
+++ resolved
@@ -240,7 +240,7 @@
         func_for_sort_sim_mat=None,
     ) -> None:
         """
-<<<<<<< HEAD
+        A class object that has information of a representation, such as embeddings and similarity matrices
         Args:
             name (_type_): The name of the representation. 
             metric (str, optional): The metric for computing distances between embeddings. Defaults to "cosine".
@@ -253,23 +253,6 @@
             num_category_list (_type_, optional): The list of numbers of stimuli each coarse category contains. Defaults to None.
             category_idx_list (_type_, optional): The list of indices that represents which coarse category each stimulus belongs to. Defaults to None.
             func_for_sort_sim_mat (_type_, optional): A function to rearrange the matrix so that stimuli belonging to the same coarse category are arranged adjacent to each other. Defaults to None.
-=======
-        A class object that has information of a representation, such as embeddings and similarity matrices
-
-        Args:
-            name (_type_): the name of the embedding and/or dis-similarity matrix.
-            metric (str, optional): Please set the metric that can be used in "scipy.spatical.distance.cdist()". Defaults to "cosine".
-            sim_mat (np.ndarray, optional): Array-like. Defaults to None.
-            embedding (np.ndarray, optional): Array-like. Defaults to None.
-            get_embedding (bool, optional): If True, embedding will be automatically computed from sim_mat. Defaults to False.
-            MDS_dim (int, optional): _description_. Defaults to 3.
-            object_labels (list, optional): Please check the tutorial.ipynb as an example. Defaults to None.
-            category_name_list (list, optional): Please check the tutorial.ipynb as an example. Defaults to None.
-            num_category_list (list, optional): Please check the tutorial.ipynb as an example. Defaults to None.
-            category_idx_list (list, optional): Please check the tutorial.ipynb as an example. Defaults to None.
-            func_for_sort_sim_mat (function or method): This needs to be a function to sort the sim_mat. 
-                                                        Please check the tutorial.ipynb as an example. Defaults to None.
->>>>>>> 00a26285
         """
 
         self.name = name
@@ -333,25 +316,10 @@
         Show the dissimilarity matrix of the representation.
 
         Args:
-<<<<<<< HEAD
-            sim_mat_format (str, optional): "default" or "sorted". If "sorted" is selected, the rearranged matrix is shown. Defaults to "default".
-            visualization_config (VisualizationConfig, optional): . Defaults to VisualizationConfig().
+            sim_mat_format (str, optional): "default", "sorted", or "both". If "sorted" is selected, the rearranged matrix is shown. Defaults to "default".
+            visualization_config (VisualizationConfig, optional): container of parameters used for figure. Defaults to VisualizationConfig().
             fig_dir (_type_, optional): The directory for saving the figure. Defaults to None.
             ticks (_type_, optional): "numbers", "objects", or "category". Defaults to None.
-=======
-            sim_mat_format (str, optional): format of sim_mat to visualize. 
-                                            Options are "default", "sorted", and "both".
-                                            Defaults to "default".
-                                            
-            visualization_config (VisualizationConfig, optional): container of parameters used for figure. 
-                                                                    Defaults to VisualizationConfig().
-            
-            fig_dir (str, optional): the directory of figure to save. Defaults is None.
-                                     If None, the figures will not be saved. 
-            
-            ticks (str, optional): . 
-                                    Options are "object", "category", and "None" Defaults to None.
->>>>>>> 00a26285
 
         Raises:
             ValueError: _description_
