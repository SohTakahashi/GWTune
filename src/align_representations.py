--- conflicted
+++ resolved
@@ -16,52 +16,6 @@
 import os
 from typing import List
 
-<<<<<<< HEAD
-from utils.utils_functions import procrustes, get_category_idx
-from utils import visualize_functions, evaluation, histogram_matching
-from gw_alignment import run_main_gw, Optimization_Config
-
-def get_category_idx(category_mat, category_name_list, show_numbers = False):
-    if show_numbers:
-        object_numbers = list()
-        for column in category_mat.columns:
-            num = (category_mat[column].values == 1).sum()
-            object_numbers.append(num)
-        num_each_category = pd.DataFrame(object_numbers, index = category_mat.columns, columns = ["Number"])
-        print(num_each_category)
-        
-    category_idx_list = []
-    n_category_list = []
-    for category in category_name_list:
-        category_idx = category_mat[category].values == 1
-        category_idx_list.append(category_idx)
-        n_category_list.append(category_idx.sum())
-    
-    return category_idx_list, n_category_list 
-
-
-def procrustes(embedding_1, embedding_2, Pi):
-    """
-    embedding_2をembedding_1に最も近づける回転行列Qを求める
-
-    Args:
-        embedding_1 : shape (n_1, m)
-        embedding_2 : shape (n_2, m)
-        Pi : shape (n_2, n_1) 
-            Transportation matrix of 2→1
-        
-    Returns:
-        Q : shape (m, m) 
-            Orthogonal matrix 
-        new_embedding_2 : shape (n_2, m)
-    """
-    U, S, Vt = np.linalg.svd(np.matmul(embedding_2.T, np.matmul(Pi, embedding_1)))
-    Q = np.matmul(U, Vt)
-    new_embedding_2 = np.matmul(embedding_2, Q)
-    
-    return Q, new_embedding_2
-
-=======
 from utils.utils_functions import get_category_idx
 from utils import visualize_functions, backend, init_matrix, gw_optimizer
 from gw_alignment import GW_Alignment
@@ -100,20 +54,13 @@
         self.eps_log = eps_log
         self.pruner_name = pruner_name
         self.pruner_params = pruner_params
->>>>>>> c477afe8
 
 class Representation():
     """
     A class object that has information of a representation, such as embeddings and similarity matrices
     """
-<<<<<<< HEAD
-    def __init__(self, name, sim_mat = None, get_embedding = True, embedding = None, metric = "cosine", category_mat : pd.DataFrame = None, category_name_list = ["all"]) -> None:
-        """_summary_
-
-=======
-    def __init__(self, name, sim_mat = None, embedding = None, metric = "cosine", shuffle = False) -> None:
-        """
->>>>>>> c477afe8
+    def __init__(self, name, sim_mat = None, get_embedding = True, embedding = None, metric = "cosine", shuffle = False, category_mat : pd.DataFrame = None, category_name_list = ["all"]) -> None:
+        """
         Args:
             name (_type_): The name of Representation (e.g. "Group 1")
             sim_mat (_type_, optional): RDM (Representational Dissimilarity Matrix) of the representation. Defaults to None.
@@ -136,29 +83,19 @@
             self.embedding = self._get_embedding()
         else:
             self.embedding = embedding
-<<<<<<< HEAD
-            self.sim_mat = sim_mat
-        self.shuffled_sim_mat = self._get_shuffled_sim_mat()
-        self.adjusted_sim_mat = 0
-        
+        
+        if self.shuffle:
+            self.shuffled_sim_mat = self._get_shuffled_sim_mat()
+
         self.category_mat = category_mat
         self.object_labels, self.category_idx_list, self.num_category_list, self.category_name_list = self._get_index_data(category_mat, category_name_list)
-=======
-        
-        if self.shuffle:
-            self.shuffled_sim_mat = self._get_shuffled_sim_mat()
->>>>>>> c477afe8
-
+        
     def _get_shuffled_sim_mat(self):# ここも、torchでも対応できるようにする必要がある。
         """ 
         The function for shuffling the lower trianglar matrix.
         """
         # Get the lower triangular elements of the matrix
-<<<<<<< HEAD
         lower_tri = self.sim_mat[np.tril_indices(self.sim_mat.shape[0], k = -1)]
-=======
-        lower_tri = self.sim_mat[np.tril_indices(self.sim_mat.shape[0], k=-1)]
->>>>>>> c477afe8
         
         # Shuffle the lower triangular elements
         np.random.shuffle(lower_tri)
@@ -202,24 +139,18 @@
         return object_labels, category_idx_list, category_num_list, new_category_name_list
         
     def show_sim_mat(self, ticks_size = None, label = None, fig_dir = None):
-<<<<<<< HEAD
-        fig_path = os.path.join(fig_dir, f"RDM_{self.name}.png") if fig_dir is not None else None
-        
+        if fig_dir is not None:
+            fig_path = os.path.join(fig_dir, f"RDM_{self.name}.png")
+        else:
+            fig_path = None
+            
         if self.category_idx_list is None:
             sim_mat = self.sim_mat
         else:
             sim_mat = np.concatenate([np.concatenate([self.sim_mat[self.category_idx_list[i]] for i in range(len(self.category_idx_list))], axis = 0)[:, self.category_idx_list[i]] for i in range(len(self.category_idx_list))], axis = 1)
         
-        visualize_functions.show_heatmap(sim_mat, title = self.name, ticks_size = ticks_size, xlabel = label, ylabel = label, file_name = fig_path)
-=======
-        if fig_dir is not None:
-            fig_path = os.path.join(fig_dir, f"RDM_{self.name}.png")
-        else:
-            fig_path = None
->>>>>>> c477afe8
-        
         visualize_functions.show_heatmap(
-            self.sim_mat, 
+            sim_mat, 
             title = self.name, 
             ticks_size = ticks_size, 
             xlabel = label, 
@@ -257,12 +188,6 @@
         self.source = source
         self.target = target
         self.config = config
-<<<<<<< HEAD
-
-        self.top_k_accuracy = pd.DataFrame()
-        self.k_nearest_matching_rate = pd.DataFrame()
-        self.pair_name = f"{target.name} vs {source.name}"
-=======
         
         assert self.source.shuffle == self.target.shuffle, "please use the same 'shuffle' both for source and target."
         
@@ -281,7 +206,6 @@
         
         self.backend = backend.Backend(device=self.config.device, to_types=self.config.to_types)
         
->>>>>>> c477afe8
     
     def show_both_sim_mats(self):
   
@@ -344,32 +268,6 @@
         
         return corr
     
-<<<<<<< HEAD
-    def _match_sim_mat_distribution(self):
-        self.target.adjusted_sim_mat = histogram_matching.histogram_matching(self.source.sim_mat, self.target.sim_mat)
-    
-    def run_gw(self, histogram_matching = False, shuffle = False, ticks_size = None, load_OT = False, results_dir = "../results/", fig_dir = None):
-        """
-        Main computation
-        """            
-        self.OT = self._gw_alignment(histogram_matching = histogram_matching, shuffle = shuffle, load_OT = load_OT)
-        self._show_OT(title = f"$\Gamma$ ({self.pair_name}) {'(shuffle)' if shuffle else ''} ", shuffle = shuffle, ticks_size = ticks_size, fig_dir = fig_dir)
-        
-    def _gw_alignment(self, histogram_matching, results_dir = "../results/", shuffle = False, load_OT = False):
-        filename = self.config.data_name + " " + self.pair_name
-        if histogram_matching:
-            self._match_sim_mat_distribution()
-            RDM_source = self.source.sim_mat
-            RDM_target = self.adjusted_sim_mat
-        else:
-            if shuffle:
-                RDM_source = self.source.shuffled_sim_mat
-                RDM_target = self.target.shuffled_sim_mat
-            else:
-                RDM_source = self.source.sim_mat
-                RDM_target = self.target.sim_mat
-        OT = run_main_gw(self.config, RDM_source, RDM_target, results_dir, filename, load_OT)
-=======
     def match_sim_mat_distribution(self):
         matching = SimpleHistogramMatching(self.RDM_source, self.RDM_target)
         
@@ -465,41 +363,24 @@
                 
                 OT = OT.to('cpu').numpy()
         
->>>>>>> c477afe8
         return OT
           
     def _get_optimization_log(self):
         pass
     
-<<<<<<< HEAD
     def _show_OT(self, title, shuffle : bool, ticks_size = None, fig_dir = None):
-        OT = self.OT if not shuffle else self.shuffled_OT
-        fig_path = os.path.join(fig_dir, f"OT_{self.pair_name}.png") if fig_dir is not None else None
-        if self.source.category_name_list is not None:
-            OT = np.concatenate([np.concatenate([OT[self.source.category_idx_list[i]] for i in range(len(self.source.category_idx_list))], axis = 0)[:, self.source.category_idx_list[i]] for i in range(len(self.source.category_idx_list))], axis = 1)
-        visualize_functions.show_heatmap(matrix = OT, title = title, ticks_size = ticks_size, file_name = fig_path)
-    
-    def calc_top_k_accuracy(self, k_list, shuffle : bool):
-        OT = self.OT if not shuffle else self.shuffled_OT
-        name = self.pair_name if not shuffle else self.pair_name + " shuffle"
-        
-        self.top_k_accuracy["top_n"] = k_list
-        acc_list = self._eval_accuracy(OT = OT, k_list = k_list, eval_type = "ot_plan")
-        self.top_k_accuracy[name] = acc_list
-=======
-    def _show_OT(self, title, ticks_size = None, fig_dir = None):
         if fig_dir is not None:
             fig_path = os.path.join(fig_dir, f"OT_{self.pair_name}.png")  
         else: 
             fig_path = None
             
-        visualize_functions.show_heatmap(matrix = self.OT, title = title, ticks_size = ticks_size, file_name = fig_path)
->>>>>>> c477afe8
-    
-    def eval_accuracy(self, top_k_list, eval_type = "ot_plan",  metric = "cosine", supervised = False):
-        df = pd.DataFrame()
-        
-<<<<<<< HEAD
+        if self.source.category_name_list is not None:
+            OT = np.concatenate([np.concatenate([OT[self.source.category_idx_list[i]] for i in range(len(self.source.category_idx_list))], axis = 0)[:, self.source.category_idx_list[i]] for i in range(len(self.source.category_idx_list))], axis = 1)
+        else:
+            OT = self.OT
+            
+        visualize_functions.show_heatmap(matrix = OT, title = title, ticks_size = ticks_size, file_name = fig_path)
+        
     def calc_category_level_accuracy(self, category_mat = None):
         if category_mat is None:
             category_mat = self.source.category_mat.values
@@ -517,11 +398,9 @@
         
         return accuracy
         
-    def _eval_accuracy(self, OT, k_list, eval_type = "ot_plan", supervised = False, metric = "cosine"):
-        top_n_list = k_list
-=======
+    def eval_accuracy(self, top_k_list, eval_type = "ot_plan",  metric = "cosine", supervised = False):
+        df = pd.DataFrame()
         df["top_n"] = top_k_list
->>>>>>> c477afe8
 
         if supervised:
             OT = np.diag([1/len(self.target.sim_mat) for _ in range(len(self.target.sim_mat))]) # ここも、torchでも対応できるようにする必要がある。
@@ -589,48 +468,6 @@
         Q = np.matmul(U, Vt)
         new_embedding_2 = np.matmul(embedding_2, Q)
         
-<<<<<<< HEAD
-        visualize_embedding = visualize_functions.Visualize_Embedding(embedding_list = embedding_list, name_list = name_list, category_name_list = category_name_list, category_num_list = category_num_list, category_idx_list = category_idx_list)
-        visualize_embedding.plot_embedding(dim = dim)
-    
-    def calc_correct_rate_ot_plan(self, Pi, top_n):
-        count = 0
-        for i in range(Pi.shape[0]):
-            idx = np.argsort(-Pi[i, :])
-            count += (idx[:top_n] == i).sum()    
-        count /= Pi.shape[0]
-        count *= 100
-
-        return count
-
-    def pairwise_k_nearest_matching_rate(self, embedding_1, embedding_2, top_n, metric = "cosine"):
-        """Count it if a point of embedding_1 is in k-nearest neighbors of a corresponding point of embedding_2
-
-        Args:
-            embedding1 (_type_): _description_
-            embedding2 (_type_): _description_
-            top_n (_type_): _description_
-
-        Returns:
-            _type_: _description_
-        """
-        # Compute distances between each points
-        dist_mat = distance.cdist(embedding_1, embedding_2, metric)
-
-        # Get sorted indices 
-        sorted_idx = np.argsort(dist_mat, axis = 1)
-
-        # Get the same colors and count k-nearest
-        count = 0
-        for i in range(embedding_1.shape[0]):
-            count += (sorted_idx[i, :top_n]  == i).sum() 
-        count /= embedding_1.shape[0]
-        count *= 100 # return percentage
-
-        return count
-    
-class Align_Representations:
-=======
         return new_embedding_2
     
     def get_new_source_embedding(self):
@@ -639,7 +476,6 @@
 
 
 class Align_Representations():
->>>>>>> c477afe8
     """
     This object has methods for conducting N groups level analysis and corresponding results.
     This has information of all pairs of representations.
@@ -687,44 +523,35 @@
             if show_distribution:
                 representation.show_sim_mat_distribution()
     
-<<<<<<< HEAD
-    def gw_alignment(self, pairnumber_list = "all", histogram_matching = False, shuffle = False, ticks_size = None, load_OT = False, fig_dir = None):
-        if pairnumber_list == "all":
-            pairnumber_list = [i for i in range(len(self.pairwise_list))]
-        self.pairnumber_list = pairnumber_list
-        for pairnumber in self.pairnumber_list:
-            pairwise = self.pairwise_list[pairnumber]
-            pairwise.run_gw(histogram_matching = histogram_matching, shuffle = shuffle, ticks_size = ticks_size, load_OT = load_OT, fig_dir = fig_dir)
-=======
     def gw_alignment(self, ticks_size = None, load_OT = False, fig_dir = None):
         for pair_number in self.pair_number_list:
             pairwise = self.pairwise_list[pair_number]
             pairwise.run_gw(ticks_size = ticks_size, load_OT = load_OT, fig_dir = fig_dir)
->>>>>>> c477afe8
             
     def barycenter_alignment(self):
         pass
        
-<<<<<<< HEAD
-    def calc_top_k_accuracy(self, k_list : int, shuffle : bool):
-        self.top_k_accuracy["top_n"] = k_list
-        for pairnumber in self.pairnumber_list:
-            pairwise = self.pairwise_list[pairnumber]
-            pairwise.calc_top_k_accuracy(k_list, shuffle = shuffle)
-            #if shuffle:
-            #    pairwise.calc_top_k_accuracy(k_list, shuffle = True)
-            self.top_k_accuracy = pd.merge(self.top_k_accuracy, pairwise.top_k_accuracy, on = "top_n")
-        print("Top k accuracy : \n", self.top_k_accuracy)
-        print("Mean : \n", self.top_k_accuracy.iloc[:, 1:].mean(axis = "columns"))
-            
-    def calc_k_nearest_matching_rate(self, k_list, metric):
-        self.k_nearest_matching_rate["top_n"] = k_list
-        for pairnumber in self.pairnumber_list:
-            pairwise = self.pairwise_list[pairnumber]
-            pairwise.calc_k_nearest_matching_rate(k_list, metric)
-            self.k_nearest_matching_rate = pd.merge(self.k_nearest_matching_rate, pairwise.k_nearest_matching_rate, on = "top_n")
-        print("K nearest matching rate : \n", self.k_nearest_matching_rate)
-        print("Mean : \n", self.k_nearest_matching_rate.iloc[:, 1:].mean(axis = "columns"))
+    def calc_accuracy(self, top_k_list, eval_type = "ot_plan"):
+        accuracy = pd.DataFrame()
+        accuracy["top_n"] = top_k_list
+        
+        for pair_number in self.pair_number_list:
+            pairwise = self.pairwise_list[pair_number]
+            df = pairwise.eval_accuracy(top_k_list, eval_type = eval_type, metric = self.metric)
+
+            accuracy = pd.merge(accuracy, df, on = "top_n")
+        
+        accuracy = accuracy.set_index("top_n")
+        
+        if eval_type == "ot_plan":
+            self.top_k_accuracy = accuracy
+            print("Top k accuracy : \n", accuracy)
+        
+        elif eval_type == "k_nearest":
+            self.k_nearest_matching_rate = accuracy  
+            print("K nearest matching rate : \n", accuracy)
+        
+        print("Mean : \n", accuracy.iloc[:, 1:].mean(axis = "columns"))
         
     def calc_category_level_accuracy(self, make_hist = False, fig_dir = None, fig_name = "Category_level_accuracy.png", category_mat = None):
         acc_list = []
@@ -740,31 +567,7 @@
             plt.xlabel("Accuracy")
             plt.savefig(os.path.join(fig_dir, fig_name))
             plt.show()
-=======
-    def calc_accuracy(self, top_k_list, eval_type = "ot_plan"):
-        accuracy = pd.DataFrame()
-        accuracy["top_n"] = top_k_list
-        
-        for pair_number in self.pair_number_list:
-            pairwise = self.pairwise_list[pair_number]
-            df = pairwise.eval_accuracy(top_k_list, eval_type = eval_type, metric = self.metric)
-
-            accuracy = pd.merge(accuracy, df, on = "top_n")
-        
-        accuracy = accuracy.set_index("top_n")
-        
-        if eval_type == "ot_plan":
-            self.top_k_accuracy = accuracy
-            print("Top k accuracy : \n", accuracy)
-        
-        elif eval_type == "k_nearest":
-            self.k_nearest_matching_rate = accuracy  
-            print("K nearest matching rate : \n", accuracy)
-        
-        print("Mean : \n", accuracy.iloc[:, 1:].mean(axis = "columns"))
-        
->>>>>>> c477afe8
-    
+                
     def _get_dataframe(self, eval_type = "ot_plan", shuffle = False, concat = True):
         df = self.top_k_accuracy if eval_type == "ot_plan" else self.k_nearest_matching_rate         
         
