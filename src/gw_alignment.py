--- conflicted
+++ resolved
@@ -183,26 +183,7 @@
         # if T is None:
         #     T = self.backend.nx.outer(p, q) # このif文の状況を想定している場面がないので、消してもいいのでは？？ (2023.3.16 佐々木)
         '''
-<<<<<<< HEAD
-        for key, value in vars.items():
-            if hasattr(self, key):
-                setattr(self, key, value)
-
-    def entropic_gw(self, device, epsilon, T = None, max_iter = 1000, tol = 1e-9, log = True, verbose = False, trial = None):
-        C1, C2, p, q = self.nx.to(self.pred_dist, device), self.nx.to(self.target_dist, device), self.nx.to(self.p, device), self.nx.to(self.q, device)
-
-                # add T as an input
-        if T is None:
-            T = self.nx.outer(p, q)
-
-        T = self.nx.from_numpy(T)
-        T = self.nx.to(T, device, dtype = 'float')
-
-
-=======
         C1, C2, p, q, T = self.backend.change_device(device, self.pred_dist, self.target_dist, self.p, self.q, T)
->>>>>>> 03282e0c
-
         constC, hC1, hC2 = ot.gromov.init_matrix(C1, C2, p, q, loss_fun = "square_loss")
 
         cpt = 0
