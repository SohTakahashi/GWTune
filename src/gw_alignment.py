#%%
import gc
import math
import os
import time

import matplotlib.pyplot as plt
import matplotlib.style as mplstyle
import numpy as np
import optuna
import ot
import seaborn as sns
import torch
from tqdm.auto import tqdm

# warnings.simplefilter("ignore")
from .utils.backend import Backend
from .utils.init_matrix import InitMatrix
# nvidia-smi --query-compute-apps=pid,process_name,used_memory --format=csv

# %%
class GW_Alignment:
    def __init__(
        self,
        source_dist,
        target_dist,
        data_path,
        max_iter=1000,
        numItermax=1000,
        n_iter=20,
        to_types="torch",
        data_type="double",
        sinkhorn_method="sinkhorn",
    ):
        """_summary_

        Args:
            source_dist (_type_): _description_
            target_dist (_type_): _description_
            data_path (_type_): _description_
            max_iter (int, optional): _description_. Defaults to 1000.
            numItermax (int, optional): _description_. Defaults to 1000.
            n_iter (int, optional): _description_. Defaults to 20.
            to_types (str, optional): _description_. Defaults to "torch".
            data_type (str, optional): _description_. Defaults to "double".
            sinkhorn_method (str, optional): _description_. Defaults to "sinkhorn".
        """
        self.to_types = to_types
        self.data_type = data_type
        self.sinkhorn_method = sinkhorn_method

        # distribution in the source space, and target space
        self.source_size = len(source_dist)
        self.target_size = len(target_dist)

        self.data_path = data_path
        if not os.path.exists(self.data_path):
            os.makedirs(self.data_path, exist_ok=True)

        self.n_iter = n_iter

        self.main_compute = MainGromovWasserstainComputation(
            source_dist,
            target_dist,
            self.to_types,
            data_type=self.data_type,
            max_iter=max_iter,
            numItermax=numItermax,
            n_iter=n_iter,
        )

    def define_eps_range(self, trial, eps_list, eps_log):
        """_summary_

        Args:
            trial (_type_): _description_
            eps_list (_type_): _description_
            eps_log (_type_): _description_

        Raises:
            ValueError: _description_

        Returns:
            _type_: _description_
        """
        if len(eps_list) == 2:
            ep_lower, ep_upper = eps_list
            eps = trial.suggest_float("eps", ep_lower, ep_upper, log=eps_log)
        elif len(eps_list) == 3:
            ep_lower, ep_upper, ep_step = eps_list
            eps = trial.suggest_float("eps", ep_lower, ep_upper, step=ep_step)
        else:
            raise ValueError("The eps_list and/or eps_log doesn't match.")

        return trial, eps

    def __call__(self, trial, device, init_mat_plan, eps_list, eps_log=True):
        if self.to_types == "numpy":
            assert device == "cpu", "numpy does not run in CUDA."

        """
        1.  define hyperparameter (eps, T)
        """

        trial, eps = self.define_eps_range(trial, eps_list, eps_log)
        trial.set_user_attr("source_size", self.source_size)
        trial.set_user_attr("target_size", self.target_size)

        """
        2.  Compute GW alignment with hyperparameters defined above.
        """
        logv, trial = self.main_compute.compute_GW_with_init_plans(
            trial,
            eps,
            init_mat_plan,
            device,
            sinkhorn_method = self.sinkhorn_method
        )

        """
        3.  count the accuracy of alignment and save the results if computation was finished in the right way.
            If not, set the result of accuracy and gw_loss as float('nan'), respectively. This will be used as a handy marker as bad results to be removed in the evaluation analysis.
        """
        gw = logv["ot"]
        gw_loss = logv["gw_dist"]
        self.main_compute.back_end.save_computed_results(gw, self.data_path, trial.number)

        """
        4. delete unnecessary memory for next computation. If not, memory error would happen especially when using CUDA.
        """

        del gw, logv
        torch.cuda.empty_cache()
        gc.collect()

        return gw_loss


class MainGromovWasserstainComputation:
    def __init__(
        self,
        source_dist,
        target_dist,
        to_types,
        data_type='double',
        max_iter=1000,
        numItermax=1000,
        n_iter=100
    ) -> None:

        self.to_types = to_types
        self.data_type = data_type

        p = ot.unif(len(source_dist))
        q = ot.unif(len(target_dist))

        self.source_dist, self.target_dist, self.p, self.q = source_dist, target_dist, p, q

        self.source_size = len(source_dist)
        self.target_size = len(target_dist)

        # init matrix
        self.init_mat_builder = InitMatrix(self.source_size, self.target_size)  

        # parameter for entropic gw alignment by POT
        self.max_iter = max_iter

        # parameter for sinkhorn
        self.numItermax = numItermax

        # the number of iteration mainly used for random init matrix.
        self.n_iter = n_iter

        self.back_end = Backend("cpu", self.to_types, self.data_type)

    def entropic_gw(
        self,
        device,
        epsilon,
        T,
        tol=1e-9,
        trial=None,
        sinkhorn_method="sinkhorn",
        verbose=False
    ):
        """_summary_

        Args:
            device (_type_): _description_
            epsilon (_type_): _description_
            T (_type_): _description_
            tol (_type_, optional): _description_. Defaults to 1e-9.
            trial (_type_, optional): _description_. Defaults to None.
            sinkhorn_method (str, optional): _description_. Defaults to "sinkhorn".
            verbose (bool, optional): _description_. Defaults to False.

        Returns:
            _type_: _description_
        """
        
        # all the variable are placed on "device" here.
        self.back_end.device = device
        C1, C2, p, q, T = self.back_end(self.source_dist, self.target_dist, self.p, self.q, T)

        constC, hC1, hC2 = ot.gromov.init_matrix(C1, C2, p, q, loss_fun="square_loss")

        cpt = 0
        err = 1
        log = {"err": []}

        while err > tol and cpt < self.max_iter:
            Tprev = T
            tens = ot.gromov.gwggrad(constC, hC1, hC2, T)
            T = ot.bregman.sinkhorn(p, q, tens, epsilon, method=sinkhorn_method, numItermax=self.numItermax)

            if cpt % 10 == 0:
                err = self.back_end.nx.norm(T - Tprev)
                if log:
                    log["err"].append(err)
                if verbose:
                    if cpt % 200 == 0:
                        print("{:5s}|{:12s}".format("It.", "Err") + "\n" + "-" * 19)
                    print("{:5d}|{:8e}|".format(cpt, err))
            cpt += 1

        log["gw_dist"] = ot.gromov.gwloss(constC, hC1, hC2, T)
        log["ot"] = T
        return log

    def gw_alignment_computation(
        self,
        init_mat,
        eps,
        device,
        trial=None,
        sinkhorn_method="sinkhorn",
    ):
        """_summary_

        Args:
            init_mat (_type_): _description_
            eps (_type_): _description_
            device (_type_): _description_
            trial (_type_, optional): _description_. Defaults to None.
            sinkhorn_method (str, optional): _description_. Defaults to "sinkhorn".

        Returns:
            _type_: _description_
        """

        logv = self.entropic_gw(
            device,
            eps,
            init_mat,
            trial=trial,
            sinkhorn_method=sinkhorn_method,
        )

        if self.back_end.check_zeros(logv["ot"]):
            logv["gw_dist"] = float("nan")
            logv["acc"] = float("nan")

        else:
            pred = self.back_end.nx.argmax(logv["ot"], 1)
            correct = (pred == self.back_end.nx.arange(len(logv["ot"]), type_as=logv["ot"])).sum()
            logv["acc"] = correct / len(logv["ot"])

        return logv

    def _save_results(self, gw_loss, acc, trial, init_mat_plan, num_iter=None, seed=None):

        gw_loss, acc = self.back_end.get_item_from_torch_or_jax(gw_loss, acc)

        trial.set_user_attr("best_acc", acc)
        if init_mat_plan in ["random", "permutation"]:
            trial.set_user_attr("best_iter", num_iter)
            trial.set_user_attr("best_seed", int(seed))

        return trial

    def _check_pruner_should_work(self, gw_loss, trial, init_mat_plan, eps, num_iter=None):
        """
        pruner will work here.

        Args:
            gw_loss (_type_): _description_
            trial (_type_): _description_
            init_mat_plan (_type_): _description_
            eps (_type_): _description_
            num_iter (_type_, optional): _description_. Defaults to None.
            gpu_id (_type_, optional): _description_. Defaults to None.

        Raises:
            optuna.TrialPruned: _description_
        """
        
        if math.isinf(gw_loss) or gw_loss <= 0.0:
            raise optuna.TrialPruned(f"Trial for '{init_mat_plan}' was pruned with parameters: {{'eps': {eps:.5e}, 'gw_loss': '{gw_loss:.5e}'}}")

        trial.report(gw_loss, num_iter)

        if trial.should_prune():
            if num_iter is None:
                raise optuna.TrialPruned(
                    f"Trial for '{init_mat_plan}' was pruned with parameters: {{'eps': {eps:.5e}, 'gw_loss': '{gw_loss:.5e}'}}"
                )
            else:
                raise optuna.TrialPruned(
                    f"Trial for '{init_mat_plan}' was pruned at iteration {num_iter} with parameters: {{'eps': {eps:.5e}, 'gw_loss': '{gw_loss:.5e}'}}"
                )
                

    def _compute_GW_with_init_plans(
        self,
        trial,
        init_mat_plan,
        eps,
        device,
        sinkhorn_method,
        num_iter=None,
        seed=None
    ):

        if init_mat_plan == "user_define":
            init_mat = seed
        else:
            init_mat = self.init_mat_builder.make_initial_T(init_mat_plan, seed)

        logv = self.gw_alignment_computation(
            init_mat,
            eps,
            device,
            sinkhorn_method=sinkhorn_method,
        )

        if init_mat_plan in ["uniform", "diag"]:
            best_flag = None
            trial = self._save_results(
                logv["gw_dist"],
                logv["acc"],
                trial,
                init_mat_plan,
            )

        elif init_mat_plan in ["random", "permutation", "user_define"]:
            if logv["gw_dist"] < self.best_gw_loss:
                best_flag = True
                self.best_gw_loss = logv["gw_dist"]

                trial = self._save_results(
                    logv["gw_dist"],
                    logv["acc"],
                    trial,
                    init_mat_plan,
                    num_iter=num_iter,
                    seed=seed,
                )

            else:
                best_flag = False

        self._check_pruner_should_work(
            logv["gw_dist"],
            trial,
            init_mat_plan,
            eps,
            num_iter=num_iter,
        )
<<<<<<< HEAD
        
        return logv, trial, best_flag
    
    
=======

        return logv, init_mat, trial, best_flag


>>>>>>> 007eb743
    def compute_GW_with_init_plans(
        self,
        trial,
        eps,
        init_mat_plan,
        device,
        sinkhorn_method = "sinkhorn"
    ):
        """
        
        calculate GW alignment with parameters given by user.

        Args:
            trial (_type_): _description_
            eps (_type_): _description_
            init_mat_plan (_type_): _description_
            device (_type_): _description_
            sinkhorn_method (str, optional): _description_. Defaults to "sinkhorn".

        Raises:
            optuna.TrialPruned: _description_
            ValueError: _description_

        Returns:
            _type_: _description_
        """

        if init_mat_plan in ["uniform", "diag"]:
<<<<<<< HEAD
            logv, trial, _ = self._compute_GW_with_init_plans(
                trial, 
                init_mat_plan, 
                eps, 
                device, 
=======
            logv, init_mat, trial, _ = self._compute_GW_with_init_plans(
                trial,
                init_mat_plan,
                eps,
                device,
>>>>>>> 007eb743
                sinkhorn_method,
            )
            return logv, trial

        elif init_mat_plan in ["random", "permutation", "user_define"]:
            self.best_gw_loss = float("inf")

            if init_mat_plan in ["random", "permutation"]:
                pbar = tqdm(np.random.randint(0, 100000, self.n_iter))

            if init_mat_plan == "user_define":
                pbar = tqdm(self.init_mat_builder.user_define_init_mat_list)

            pbar.set_description(f"Trial No.{trial.number}, eps:{eps:.3e}")

            for i, seed in enumerate(pbar):
<<<<<<< HEAD
                logv, trial, best_flag = self._compute_GW_with_init_plans(
                    trial, 
                    init_mat_plan, 
                    eps, 
                    device, 
                    sinkhorn_method, 
                    num_iter=i, 
=======
                logv, init_mat, trial, best_flag = self._compute_GW_with_init_plans(
                    trial,
                    init_mat_plan,
                    eps,
                    device,
                    sinkhorn_method,
                    num_iter=i,
>>>>>>> 007eb743
                    seed=seed,
                )

                if best_flag:
<<<<<<< HEAD
                    best_logv = logv
                    
=======
                    best_logv, best_init_mat = logv, init_mat

>>>>>>> 007eb743
            if self.best_gw_loss == float("inf"):
                raise optuna.TrialPruned(
                    f"All iteration was failed with parameters: {{'eps': {eps}, 'initialize': '{init_mat_plan}'}}"
                )

            else:
                return best_logv, trial

        else:
            raise ValueError("Not defined initialize matrix.")<|MERGE_RESOLUTION|>--- conflicted
+++ resolved
@@ -366,17 +366,10 @@
             eps,
             num_iter=num_iter,
         )
-<<<<<<< HEAD
         
         return logv, trial, best_flag
     
     
-=======
-
-        return logv, init_mat, trial, best_flag
-
-
->>>>>>> 007eb743
     def compute_GW_with_init_plans(
         self,
         trial,
@@ -405,19 +398,11 @@
         """
 
         if init_mat_plan in ["uniform", "diag"]:
-<<<<<<< HEAD
             logv, trial, _ = self._compute_GW_with_init_plans(
                 trial, 
                 init_mat_plan, 
                 eps, 
                 device, 
-=======
-            logv, init_mat, trial, _ = self._compute_GW_with_init_plans(
-                trial,
-                init_mat_plan,
-                eps,
-                device,
->>>>>>> 007eb743
                 sinkhorn_method,
             )
             return logv, trial
@@ -434,34 +419,19 @@
             pbar.set_description(f"Trial No.{trial.number}, eps:{eps:.3e}")
 
             for i, seed in enumerate(pbar):
-<<<<<<< HEAD
                 logv, trial, best_flag = self._compute_GW_with_init_plans(
-                    trial, 
-                    init_mat_plan, 
-                    eps, 
-                    device, 
-                    sinkhorn_method, 
-                    num_iter=i, 
-=======
-                logv, init_mat, trial, best_flag = self._compute_GW_with_init_plans(
                     trial,
                     init_mat_plan,
                     eps,
                     device,
                     sinkhorn_method,
                     num_iter=i,
->>>>>>> 007eb743
                     seed=seed,
                 )
 
                 if best_flag:
-<<<<<<< HEAD
                     best_logv = logv
-                    
-=======
-                    best_logv, best_init_mat = logv, init_mat
-
->>>>>>> 007eb743
+
             if self.best_gw_loss == float("inf"):
                 raise optuna.TrialPruned(
                     f"All iteration was failed with parameters: {{'eps': {eps}, 'initialize': '{init_mat_plan}'}}"
