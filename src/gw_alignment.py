#%%
import gc
import math
import os
import time

import matplotlib.pyplot as plt
import matplotlib.style as mplstyle
import numpy as np
import optuna
import ot
import seaborn as sns
import torch
from tqdm.auto import tqdm

# warnings.simplefilter("ignore")
from utils.backend import Backend
from utils.init_matrix import InitMatrix

# nvidia-smi --query-compute-apps=pid,process_name,used_memory --format=csv


# %%
class GW_Alignment:
    def __init__(
<<<<<<< HEAD
        self, pred_dist, target_dist, p, q, save_path, max_iter=1000, numItermax=1000, n_iter=100, to_types="torch"
=======
        self, 
        pred_dist, 
        target_dist, 
        p, 
        q, 
        save_path, 
        max_iter=1000, 
        numItermax=1000, 
        n_iter=100,
        to_types="torch",
        sinkhorn_method="sinkhorn",
>>>>>>> ce86e25f
    ):
        """
        2023/3/6 大泉先生

        1. epsilonに関して
        epsilon: １つ
        epsilonの範囲を決める：サーチ方法 optuna, 単純なgrid (samplerの種類, optuna)

        2. 初期値に関して
        初期値1つ固定: diagonal, uniform outer(p,q), 乱数
        初期値ランダムで複数: 乱数
        """
        self.to_types = to_types
        self.sinkhorn_method = sinkhorn_method
        self.size = len(p)

        self.save_path = save_path
        if not os.path.exists(self.save_path):
            os.makedirs(self.save_path)

        self.n_iter = n_iter

        self.main_compute = MainGromovWasserstainComputation(
            pred_dist, target_dist, p, q, self.to_types, max_iter=max_iter, numItermax=numItermax, n_iter=n_iter
        )

    def define_eps_range(self, trial, eps_list, eps_log):
        """
        2023.3.16 佐々木 作成

        epsの範囲を指定する関数。
        """
        if len(eps_list) == 2:
            ep_lower, ep_upper = eps_list
            eps = trial.suggest_float("eps", ep_lower, ep_upper, log=eps_log)
        elif len(eps_list) == 3:
            ep_lower, ep_upper, ep_step = eps_list
            eps = trial.suggest_float("eps", ep_lower, ep_upper, step=ep_step)
        else:
            raise ValueError("The eps_list doesn't match.")

        return trial, eps

    def __call__(self, trial, device, init_plans_list, eps_list, eps_log=True):
        if self.to_types == "numpy":
            assert device == "cpu", "numpy does not run in CUDA."

        """
        1.  define hyperparameter (eps, T)
        """

        trial, eps = self.define_eps_range(trial, eps_list, eps_log)

        init_mat_plan = trial.suggest_categorical(
            "initialize", init_plans_list
        )  # init_matをdeviceに上げる作業はentropic_gw中で行うことにしました。(2023/3/14 阿部)

        trial.set_user_attr("size", self.size)

        file_path = self.save_path + "/" + init_mat_plan  # ここのパス設定はoptimizer.py側でも使う可能性があるので、変更の可能性あり。

        if not os.path.exists(file_path):
            os.makedirs(file_path, exist_ok=True)

        """
        2.  Compute GW alignment with hyperparameters defined above.
        """
        gw, logv, gw_loss, init_mat, trial = self.main_compute.compute_GW_with_init_plans(
            trial, 
            eps, 
            init_mat_plan, 
            device, 
            sinkhorn_method = self.sinkhorn_method
        )

        """
        3.  count the accuracy of alignment and save the results if computation was finished in the right way.
            If not, set the result of accuracy and gw_loss as float('nan'), respectively. This will be used as a handy marker as bad results to be removed in the evaluation analysis.
        """

        self.main_compute.back_end.save_computed_results(gw, init_mat, file_path, trial.number)

        """
        4. delete unnecessary memory for next computation. If not, memory error would happen especially when using CUDA.
        """

        del gw, logv
        torch.cuda.empty_cache()
        gc.collect()

        return gw_loss

    def load_graph(self, study):
        best_trial = study.best_trial
        eps = best_trial.params["eps"]
        init_plan = best_trial.params["initialize"]

        acc = best_trial.user_attrs["best_acc"]

        # size = best_trial.user_attrs['size']
        number = best_trial.number

        if self.to_types == "torch":
            gw = torch.load(self.save_path + "/" + init_plan + f"/gw_{number}.pt")
        elif self.to_types == "numpy":
            gw = np.load(self.save_path + "/" + init_plan + f"/gw_{number}.npy")

        self.plot_coupling(gw, eps, acc)

    def make_eval_graph(self, study):
        df_test = study.trials_dataframe()
        success_test = df_test[df_test["values_0"] != float("nan")]

        plt.figure()
        plt.title("The evaluation of GW results for random pictures")
        plt.scatter(
            success_test["values_1"],
            np.log(success_test["values_0"]),
            label="init diag plan (" + str(self.size) + ")",
            c="C0",
        )
        plt.xlabel("accuracy")
        plt.ylabel("log(GWD)")
        plt.legend()
        plt.show()

    def plot_coupling(self, T, epsilon, acc):
        mplstyle.use("fast")
        N = T.shape[0]
        plt.figure(figsize=(8, 6))
        if self.to_types == "torch":
            T = T.to("cpu").numpy()
        sns.heatmap(T)

        plt.title("GW results ({} pictures, eps={}, acc.= {})".format(N, round(epsilon, 6), round(acc, 4)))
        plt.tight_layout()
        plt.show()


class MainGromovWasserstainComputation:
    def __init__(self, pred_dist, target_dist, p, q, to_types, max_iter=1000, numItermax=1000, n_iter=100) -> None:

        self.to_types = to_types

        self.pred_dist, self.target_dist, self.p, self.q = pred_dist, target_dist, p, q
        self.size = len(p)

        # hyperparameter
        self.init_mat_builder = InitMatrix(matrix_size=self.size)  # 基本的に初期値はnumpyで作成するようにしておく。

        # gw alignmentに関わるparameter
        self.max_iter = max_iter

        # sinkhornに関わるparameter
        self.numItermax = numItermax

        # 初期値のiteration回数, かつ hyperbandのparameter
        self.n_iter = n_iter

        self.back_end = Backend("cpu", self.to_types)  # 並列計算をしない場合は、こちらにおいた方がはやい。(2023.4.19 佐々木)

    def entropic_gw(
<<<<<<< HEAD
        self, device, epsilon, T, max_iter=1000, numItermax=1000, tol=1e-9, trial=None, log=True, verbose=False
=======
        self, 
        device, 
        epsilon,
        T, 
        max_iter=1000, 
        numItermax=1000, 
        tol=1e-9, 
        trial=None,
        sinkhorn_method="sinkhorn",
        log=True, 
        verbose=False
>>>>>>> ce86e25f
    ):
        """
        2023.3.16 佐々木
        backendに実装した "change_device" で、全型を想定した変数のdevice切り替えを行う。
        numpyに関しては、CPUの指定をしていないとエラーが返ってくるようにしているだけ。
        torch, jaxに関しては、GPUボードの番号指定が、これでできる。

        2023.4.11 佐々木
        multiprocessingで動かすために、backendでdeviceの変更を行うのを、このmethod内のみにした。

        multiprocessingが動かなかった原因は、各変数をGPUに上げる作業(args.to("cuda")が、一回の計算につき
        一回しかできないのに、途中で(安全のため、同じものであっても)何回もdeviceの切り替えを行っていたことが原因だった。
        """

        # ここで、全ての変数をto_typesのdeviceに変更している。
        self.back_end.device = device
        C1, C2, p, q, T = self.back_end(self.pred_dist, self.target_dist, self.p, self.q, T)

        constC, hC1, hC2 = ot.gromov.init_matrix(C1, C2, p, q, loss_fun="square_loss")

        cpt = 0
        err = 1

        if log:
            log = {"err": []}

        while err > tol and cpt < max_iter:
            Tprev = T
            # compute the gradient
            tens = ot.gromov.gwggrad(constC, hC1, hC2, T)
            T = ot.bregman.sinkhorn(p, q, tens, epsilon, method=sinkhorn_method, numItermax=numItermax)

            if cpt % 10 == 0:
                # err_prev = copy.copy(err)　#ここは使われていないようなので、一旦コメントアウトしました (2023.3.16 佐々木)
                err = self.back_end.nx.norm(T - Tprev)
                if log:
                    log["err"].append(err)
                if verbose:
                    if cpt % 200 == 0:
                        print("{:5s}|{:12s}".format("It.", "Err") + "\n" + "-" * 19)
                    print("{:5d}|{:8e}|".format(cpt, err))
            cpt += 1

        if log:
            log["gw_dist"] = ot.gromov.gwloss(constC, hC1, hC2, T)
            return T, log

        else:
            return T

    def gw_alignment_computation(
        self, 
        init_mat_plan, 
        eps, 
        max_iter, 
        numItermax, 
        device, 
        trial=None, 
        seed=42,
        sinkhorn_method="sinkhorn",
    ):
        """
        2023.3.17 佐々木
        gw_alignmentの計算を行う。ここのメソッドは変更しない方がいいと思う。
        外部で、特定のhyper parametersでのgw_alignmentの計算結果だけを抽出したい時にも使えるため。
        """

        init_mat = self.init_mat_builder.make_initial_T(init_mat_plan, seed)
        
        gw, logv = self.entropic_gw(
            device, 
            eps, 
            init_mat, 
            max_iter=max_iter, 
            numItermax=numItermax,
            trial=trial, 
            sinkhorn_method=sinkhorn_method,
        )
        
        gw_loss = logv["gw_dist"]

        if self.back_end.check_zeros(gw):
            gw_loss = float("nan")
            acc = float("nan")

        else:
            pred = self.back_end.nx.argmax(gw, 1)
            correct = (pred == self.back_end.nx.arange(len(gw), type_as=gw)).sum()
            acc = correct / len(gw)

        return gw, logv, gw_loss, acc, init_mat

    def _save_results(self, gw_loss, acc, trial, init_mat_plan, num_iter=None, seed=None):

        gw_loss, acc = self.back_end.get_item_from_torch_or_jax(gw_loss, acc)

        trial.set_user_attr("best_acc", acc)
        if init_mat_plan in ["random", "permutation"]:
            trial.set_user_attr("best_iter", num_iter)
            trial.set_user_attr("best_seed", int(seed))  # ここはint型に変換しないと、謎のエラーが出る (2023.3.18 佐々木)。

        return trial

    def _check_pruner_should_work(self, gw_loss, trial, init_mat_plan, eps, num_iter=None):
        """
        2023.3.28 佐々木
        全条件において、prunerを動かすメソッド。

        Args:
            gw_loss (_type_): _description_
            trial (_type_): _description_
            init_mat_plan (_type_): _description_
            eps (_type_): _description_
            num_iter (_type_, optional): _description_. Defaults to None.
            gpu_id (_type_, optional): _description_. Defaults to None.

        Raises:
            optuna.TrialPruned: _description_
        """

        if init_mat_plan in ["uniform", "diag"] and math.isnan(gw_loss):  # math.isnan()を使わないとnanの判定ができない。
            # このifブロックがなくても、diag, uniformのprunerは正しく動作する。
            # ただ、tutorialの挙動を見ていると、これがあった方が良さそう。(2023.3.28 佐々木)
            raise optuna.TrialPruned(f"Trial for '{init_mat_plan}' was pruned with parameters: {{'eps': {eps}}}")

        if num_iter is None:  # uniform, diagにおいて、nanにならなかったがprunerが動くときのためのifブロック。
            num_iter = self.n_iter

        trial.report(gw_loss, num_iter)

        if trial.should_prune():
            raise optuna.TrialPruned(
                f"Trial was pruned at iteration {num_iter} with parameters: {{'eps': {eps}, 'initialize': '{init_mat_plan}'}}"
            )

    def compute_GW_with_init_plans(
        self, 
        trial,
        eps, 
        init_mat_plan, 
        device, 
        sinkhorn_method = "sinkhorn"
    ):
        """
        2023.3.17 佐々木
        uniform, diagでも、prunerを使うこともできるが、いまのところはコメントアウトしている。
        どちらにも使えるようにする場合は、ある程度の手直しが必要。

        2023.3.28 佐々木
        全条件において、正しくprunerを動かすメソッドを作成。
        各条件ごとへの拡張性を考慮すると、prunerの挙動は一本化しておく方が絶対にいい。

        2023.4.18 佐々木
        並行・並列計算による高速化は、Numpy環境だと全く意味がない。
        CUDAであっても、高速化は高々20%弱しか速くならず、よくわからないエラーも出るので、中止にします。
        """

        if init_mat_plan in ["uniform", "diag"]:
            gw, logv, gw_loss, acc, init_mat = self.gw_alignment_computation(
                init_mat_plan, 
                eps, 
                self.max_iter, 
                self.numItermax, 
                device, 
                sinkhorn_method=sinkhorn_method,
            )
            trial = self._save_results(gw_loss, acc, trial, init_mat_plan)
            self._check_pruner_should_work(gw_loss, trial, init_mat_plan, eps)
            return gw, logv, gw_loss, init_mat, trial

        elif init_mat_plan in ["random", "permutation"]:
            best_gw_loss = float("inf")

            pbar = tqdm(np.random.randint(0, 100000, self.n_iter))
            pbar.set_description("trial number : " + str(trial.number))

            for i, seed in enumerate(pbar):
                c_gw, c_logv, c_gw_loss, c_acc, c_init_mat = self.gw_alignment_computation(
                    init_mat_plan, 
                    eps, 
                    self.max_iter, 
                    self.numItermax, 
                    device, 
                    seed=seed, 
                    sinkhorn_method=sinkhorn_method,
                )

                if c_gw_loss < best_gw_loss:
                    best_gw, best_logv, best_gw_loss, best_acc, best_init_mat = (
                        c_gw,
                        c_logv,
                        c_gw_loss,
                        c_acc,
                        c_init_mat,
                    )

                    trial = self._save_results(best_gw_loss, best_acc, trial, init_mat_plan, num_iter=i, seed=seed)

                self._check_pruner_should_work(c_gw_loss, trial, init_mat_plan, eps, num_iter=i)

            if best_gw_loss == float("inf"):
                raise optuna.TrialPruned(
                    f"All iteration was failed with parameters: {{'eps': {eps}, 'initialize': '{init_mat_plan}'}}"
                )

            else:
                return best_gw, best_logv, best_gw_loss, best_init_mat, trial

        else:
            raise ValueError("Not defined initialize matrix.")


# %%
if __name__ == "__main__":

    os.chdir(os.path.dirname(__file__))

    path1 = "../data/model1.pt"
    path2 = "../data/model2.pt"
    unittest_save_path = "../results/unittest/gw_alignment"

    model1 = torch.load(path1)
    model2 = torch.load(path2)
    p = ot.unif(len(model1))
    q = ot.unif(len(model2))

    init_mat_types = ["random"]
    eps_list = [1e-3, 1e-2]
    eps_log = True

    dataset = GW_Alignment(model1, model2, p, q, max_iter=100, n_iter=4, save_path=unittest_save_path)

    # %%
    seed = 42
    study = optuna.create_study(
        direction="minimize",
        study_name="test",
        sampler=optuna.samplers.TPESampler(seed=seed),
        pruner=optuna.pruners.MedianPruner(),
        storage="sqlite:///" + unittest_save_path + "/" + init_mat_types[0] + ".db",
        load_if_exists=True,
    )

    device = "cuda"

    start = time.time()
    study.optimize(lambda trial: dataset(trial, device, init_mat_types, eps_list), n_trials=20)
    end = time.time() - start
    print("Time", end)
    #%%
    df = study.trials_dataframe()
    print(df)
    # %%
    df.dropna()<|MERGE_RESOLUTION|>--- conflicted
+++ resolved
@@ -23,21 +23,17 @@
 # %%
 class GW_Alignment:
     def __init__(
-<<<<<<< HEAD
-        self, pred_dist, target_dist, p, q, save_path, max_iter=1000, numItermax=1000, n_iter=100, to_types="torch"
-=======
-        self, 
-        pred_dist, 
-        target_dist, 
-        p, 
-        q, 
-        save_path, 
-        max_iter=1000, 
-        numItermax=1000, 
+        self,
+        pred_dist,
+        target_dist,
+        p,
+        q,
+        save_path,
+        max_iter=1000,
+        numItermax=1000,
         n_iter=100,
         to_types="torch",
         sinkhorn_method="sinkhorn",
->>>>>>> ce86e25f
     ):
         """
         2023/3/6 大泉先生
@@ -106,10 +102,10 @@
         2.  Compute GW alignment with hyperparameters defined above.
         """
         gw, logv, gw_loss, init_mat, trial = self.main_compute.compute_GW_with_init_plans(
-            trial, 
-            eps, 
-            init_mat_plan, 
-            device, 
+            trial,
+            eps,
+            init_mat_plan,
+            device,
             sinkhorn_method = self.sinkhorn_method
         )
 
@@ -200,21 +196,17 @@
         self.back_end = Backend("cpu", self.to_types)  # 並列計算をしない場合は、こちらにおいた方がはやい。(2023.4.19 佐々木)
 
     def entropic_gw(
-<<<<<<< HEAD
-        self, device, epsilon, T, max_iter=1000, numItermax=1000, tol=1e-9, trial=None, log=True, verbose=False
-=======
-        self, 
-        device, 
+        self,
+        device,
         epsilon,
-        T, 
-        max_iter=1000, 
-        numItermax=1000, 
-        tol=1e-9, 
+        T,
+        max_iter=1000,
+        numItermax=1000,
+        tol=1e-9,
         trial=None,
         sinkhorn_method="sinkhorn",
-        log=True, 
+        log=True,
         verbose=False
->>>>>>> ce86e25f
     ):
         """
         2023.3.16 佐々木
@@ -266,13 +258,13 @@
             return T
 
     def gw_alignment_computation(
-        self, 
-        init_mat_plan, 
-        eps, 
-        max_iter, 
-        numItermax, 
-        device, 
-        trial=None, 
+        self,
+        init_mat_plan,
+        eps,
+        max_iter,
+        numItermax,
+        device,
+        trial=None,
         seed=42,
         sinkhorn_method="sinkhorn",
     ):
@@ -283,17 +275,17 @@
         """
 
         init_mat = self.init_mat_builder.make_initial_T(init_mat_plan, seed)
-        
+
         gw, logv = self.entropic_gw(
-            device, 
-            eps, 
-            init_mat, 
-            max_iter=max_iter, 
+            device,
+            eps,
+            init_mat,
+            max_iter=max_iter,
             numItermax=numItermax,
-            trial=trial, 
+            trial=trial,
             sinkhorn_method=sinkhorn_method,
         )
-        
+
         gw_loss = logv["gw_dist"]
 
         if self.back_end.check_zeros(gw):
@@ -351,11 +343,11 @@
             )
 
     def compute_GW_with_init_plans(
-        self, 
+        self,
         trial,
-        eps, 
-        init_mat_plan, 
-        device, 
+        eps,
+        init_mat_plan,
+        device,
         sinkhorn_method = "sinkhorn"
     ):
         """
@@ -374,11 +366,11 @@
 
         if init_mat_plan in ["uniform", "diag"]:
             gw, logv, gw_loss, acc, init_mat = self.gw_alignment_computation(
-                init_mat_plan, 
-                eps, 
-                self.max_iter, 
-                self.numItermax, 
-                device, 
+                init_mat_plan,
+                eps,
+                self.max_iter,
+                self.numItermax,
+                device,
                 sinkhorn_method=sinkhorn_method,
             )
             trial = self._save_results(gw_loss, acc, trial, init_mat_plan)
@@ -393,12 +385,12 @@
 
             for i, seed in enumerate(pbar):
                 c_gw, c_logv, c_gw_loss, c_acc, c_init_mat = self.gw_alignment_computation(
-                    init_mat_plan, 
-                    eps, 
-                    self.max_iter, 
-                    self.numItermax, 
-                    device, 
-                    seed=seed, 
+                    init_mat_plan,
+                    eps,
+                    self.max_iter,
+                    self.numItermax,
+                    device,
+                    seed=seed,
                     sinkhorn_method=sinkhorn_method,
                 )
 
