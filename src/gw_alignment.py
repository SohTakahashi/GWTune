--- conflicted
+++ resolved
@@ -42,21 +42,9 @@
         self.gpu_queue = gpu_queue
         self.size = len(p)
 
-<<<<<<< HEAD
         self.save_path = save_path
         if not os.path.exists(self.save_path):
             os.makedirs(self.save_path)
-=======
-        if main_save_path is None:
-            self.main_save_path = '../results/gw_alignment'
-        else: 
-            self.main_save_path = main_save_path
-         
-        if not os.path.exists(self.main_save_path):
-            os.makedirs(self.main_save_path)
-        
-        self.main_compute = MainGromovWasserstainComputation(pred_dist, target_dist, p, q, self.device, self.to_types, max_iter = max_iter, gpu_queue = gpu_queue)
->>>>>>> 8c175dfe
 
         self.main_compute = MainGromovWasserstainComputation(pred_dist, target_dist, p, q, self.device, self.to_types, max_iter = max_iter, n_iter = n_iter, gpu_queue = gpu_queue)
 
@@ -93,34 +81,17 @@
         0.  define the "gpu_queue" here.
             This will be used when the memory of dataset was too much large for a single GPU board, and so on.
         '''
-<<<<<<< HEAD
-
-        if self.to_types != 'numpy':
-            if self.gpu_queue is None:
-                gpu_id = None
-                device = self.device
-
-            else:
-                gpu_id = self.gpu_queue.get()
-                device = 'cuda:' + str(gpu_id % 4)
-
-        else:
-            gpu_id = None
-            device = 'cpu'
-
-=======
         if self.gpu_queue is None:
             gpu_id = None
             device = self.device
-    
+
         else:
             gpu_id = self.gpu_queue.get()
             device = 'cuda:' + str(gpu_id % 4)
-                
+
         if self.to_types == 'numpy':
-            assert device == 'cpu' 
-        
->>>>>>> 8c175dfe
+            assert device == 'cpu'
+
         '''
         1.  define hyperparameter (eps, T)
         '''
@@ -182,7 +153,7 @@
     def make_eval_graph(self, study):
         df_test = study.trials_dataframe()
         success_test = df_test[df_test['values_0'] != float('nan')]
-        
+
         plt.figure()
         plt.title('The evaluation of GW results for random pictures')
         plt.scatter(success_test['values_1'], np.log(success_test['values_0']), label = 'init diag plan ('+str(self.train_size)+')', c = 'C0')
@@ -342,30 +313,16 @@
                 self._check_pruner_should_work(c_gw_loss, trial, init_mat_plan, eps, num_iter = i, gpu_id = gpu_id)
 
             if best_gw_loss == float('inf'):
-<<<<<<< HEAD
                 if self.gpu_queue is not None:
                     self.gpu_queue.put(gpu_id)
                 raise optuna.TrialPruned(f"All iteration was failed with parameters: {{'eps': {eps}, 'initialize': '{init_mat_plan}'}}")
 
-=======
-                # if self.gpu_queue is not None:
-                #     self.gpu_queue.put(gpu_id)
-                # raise optuna.TrialPruned(f"All iteration was failed with parameters: {{'eps': {eps}, 'initialize': '{init_mat_plan}'}}")
-                
-                return c_gw, c_logv, c_gw_loss, c_acc, c_init_mat, trial
-            
->>>>>>> 8c175dfe
             else:
                 return best_gw, best_logv, best_gw_loss, best_acc, best_init_mat, trial
 
-
-<<<<<<< HEAD
         else:
             raise ValueError('Not defined initialize matrix.')
 
-=======
-    
->>>>>>> 8c175dfe
 
 # %%
 if __name__ == '__main__':
@@ -420,10 +377,7 @@
 
     df = study.trials_dataframe()
     print(df)
-<<<<<<< HEAD
-=======
     # %%
     df.dropna()
-    
->>>>>>> 8c175dfe
+
 # %%