import numpy as np
import pandas as pd
import matplotlib.pyplot as plt
import matplotlib.ticker as ticker
import colorsys
from sklearn.decomposition import PCA
import seaborn as sns
from typing import List
from mpl_toolkits.axes_grid1 import make_axes_locatable

def get_color_labels(n, hue = None, show_labels = True):
    """Create color labels for n objects
    """
    # Set the saturation and lightness values to maximum
    saturation = 1.0
    lightness = 0.5

    if hue == "warm":
        hue_list = np.linspace(-0.2, 0.1, n)
    elif hue == "cool":
        hue_list = np.linspace(0.5, 0.8, n)
    else:
        hue_list = np.linspace(0, 1, n, endpoint = False)

    # Create a list to store the color labels
    color_labels = []

    # Generate the color labels
    for i in range(n):
        hue = hue_list[i]
        r, g, b = colorsys.hls_to_rgb(hue, lightness, saturation)
        color_labels.append((r, g, b))

    if show_labels:
        # Show color labels
        plt.figure(figsize=(10, 5))
        plt.scatter(np.linspace(0, n-1, n), np.zeros((n,)), c = color_labels)
        plt.xticks(ticks = np.linspace(0, n-1, n))
        plt.title("Show color labels")
        plt.show()

    return color_labels

def get_color_labels_for_category(n_category_list, min_saturation, show_labels = True):
    """Create color labels for n categoris

    Args:
        n_category_list (list): list of the numbers of n concepts
        min_saturation : minimum saturation

    Returns:
        color_labels : color labels for each objects
        main_colors : list of representative color labels for n categories
    """

    # Set the saturation and lightness values to maximum
    lightness = 0.5

    # Calculate the hue step size
    hue_list = np.linspace(0, 1, len(n_category_list), endpoint=False)

    # Create a list to store the color labels
    color_labels = []
    main_colors = []

    # Generate the color labels
    for j, n_category in enumerate(n_category_list):
        saturation = np.linspace(min_saturation, 1, n_category)
        for i in range(n_category):
            hue = hue_list[j]
            r, g, b = colorsys.hls_to_rgb(hue, lightness, saturation[i])
            color_labels.append((r, g, b))
        r, g, b = colorsys.hls_to_rgb(hue, lightness, 1)
        main_colors.append((r, g, b))

    if show_labels:
        # Show color labels
        n_category = sum(n_category_list)
        plt.figure(figsize=(10, 5))
        plt.scatter(np.linspace(0, n_category-1, n_category), np.zeros((n_category,)), c = color_labels)
        plt.xticks(ticks = np.linspace(0, n_category-1, n_category))
        plt.title("Show color labels")
        plt.show()

    return color_labels, main_colors


def show_heatmap(
    matrix,
    title,
    save_file_name = None,
    ticks = None,
    category_name_list = None,
    num_category_list = None,
    object_labels = None,
    **kwargs
):
    figsize = kwargs.get('figsize', (8, 6))
    title_size = kwargs.get('title_size', 60)
    
    xlabel = kwargs.get('xlabel', None)
    ylabel = kwargs.get('ylabel', None)
    
    xlabel_size = kwargs.get('xlabel_size', 40)
    ylabel_size = kwargs.get('ylabel_size', 40)
<<<<<<< HEAD
    
    xticks_rotation = kwargs.get('xticks_rotation', 90)
    yticks_rotation = kwargs.get('yticks_rotation', 0)
    
    cbar_ticks_size = kwargs.get("cbar_ticks_size", 20)
    ticks_size = kwargs.get('ticks_size', 20)
    cmap = kwargs.get('cmap', 'cividis')
    
    ot_object_tick = kwargs.get("ot_object_tick", False)
    ot_category_tick = kwargs.get("ot_category_tick", False)
    
    draw_category_line  = kwargs.get('draw_category_line', False) 
=======

    cmap = kwargs.get('cmap', 'cividis')
    draw_category_line  = kwargs.get('draw_category_line', False)
>>>>>>> 007eb743
    category_line_alpha = kwargs.get('category_line_alpha', 0.2)
    category_line_style = kwargs.get('category_line_style', 'dashed')
    category_line_color = kwargs.get('category_line_color', 'C2')

    show_figure = kwargs.get('show_figure', True)

    fig, ax = plt.subplots(figsize = figsize)

    if title is not None:
        ax.set_title(title, size = title_size)

    aximg = ax.imshow(matrix, cmap=cmap, aspect='equal')
<<<<<<< HEAD
    
    if ot_object_tick and ot_category_tick:
        raise(ValueError, "please turn off either 'ot_category_tick' or 'ot_object_tick'.")
    
    if  not ot_object_tick and ot_category_tick:
        assert category_name_list is not None
=======

    if category_name_list is not None:
>>>>>>> 007eb743
        assert num_category_list is not None
        
        if ticks == "objects":
            plt.xticks(np.arange(sum(num_category_list)) + 0.5, labels = object_labels, rotation = xticks_rotation, size = ticks_size)
            plt.yticks(np.arange(sum(num_category_list)) + 0.5, labels = object_labels, rotation = yticks_rotation, size = ticks_size)

        elif ticks == "category":
            label_pos = [sum(num_category_list[:i + 1]) for i in range(len(category_name_list))]
            plt.xticks(label_pos, labels = category_name_list, rotation = xticks_rotation, size = ticks_size, fontweight = "bold")
            plt.yticks(label_pos, labels = category_name_list, rotation = yticks_rotation, size = ticks_size, fontweight = "bold")

            if draw_category_line:
                for pos in label_pos:
                    plt.axhline(pos, alpha = category_line_alpha, linestyle = category_line_style, color = category_line_color)
<<<<<<< HEAD
                    plt.axvline(pos, alpha = category_line_alpha, linestyle = category_line_style, color = category_line_color)    

    
    if ot_object_tick and not ot_category_tick:
        if ticks == "numbers":
            plt.xticks(ticks = np.arange(len(matrix)) + 0.5, labels = np.arange(len(matrix)) + 1, size = ticks_size, rotation = xticks_rotation)
            plt.yticks(ticks = np.arange(len(matrix)) + 0.5, labels = np.arange(len(matrix)) + 1, size = ticks_size, rotation = yticks_rotation)
        elif ticks == "objects":
            assert object_labels is not None
            plt.xticks(ticks = np.arange(len(matrix)) + 0.5, labels = object_labels, size = ticks_size, rotation = xticks_rotation)
            plt.yticks(ticks = np.arange(len(matrix)) + 0.5, labels = object_labels, size = ticks_size, rotation = yticks_rotation)
        elif ticks == "category":
            raise(ValueError, "please use 'ot_category_tick = True'.")
    
    if not ot_object_tick and not ot_category_tick:
        plt.xticks([])
        plt.yticks([])

    divider = make_axes_locatable(ax) 
    cax = divider.append_axes("right", size="5%", pad=0.1)

    cbar = fig.colorbar(aximg, cax=cax, format = "%.2e")
    
    cbar.ax.tick_params(axis='y', labelsize = cbar_ticks_size)
    
=======
                    plt.axvline(pos, alpha = category_line_alpha, linestyle = category_line_style, color = category_line_color)

        else:
            plt.xticks([])
            plt.yticks([])
    else:
        if ticks == "numbers":
            plt.xticks(ticks = np.arange(len(matrix)) + 0.5, labels = np.arange(len(matrix)) + 1, size = ticks_size, rotation = xticks_rotation)
            plt.yticks(ticks = np.arange(len(matrix)) + 0.5, labels = np.arange(len(matrix)) + 1, size = ticks_size, rotation = yticks_rotation)
        else:
            plt.xticks([])
            plt.yticks([])


    divider = make_axes_locatable(ax)
    cax = divider.append_axes("right", size="5%", pad=0.1)

    cbar = fig.colorbar(aximg, cax=cax)

    cbar.ax.tick_params(axis='y', labelsize = cbar_ticks_size)

>>>>>>> 007eb743
    plt.xlabel(xlabel, size = xlabel_size)
    plt.ylabel(ylabel, size = ylabel_size)
    plt.tight_layout()

    if save_file_name is not None:
        plt.savefig(save_file_name)

    if show_figure:
        plt.show()

    plt.clf()
    plt.close()


def plot_lower_triangular_histogram(matrix, title):
    lower_triangular = np.tril(matrix)
    lower_triangular = lower_triangular.flatten()
    plt.hist(lower_triangular)
    plt.title(title)
    plt.show()


class VisualizeEmbedding():
    def __init__(self, embedding_list : List[np.ndarray], dim, category_name_list = None, num_category_list = None, category_idx_list = None) -> None:
        self.embedding_list = embedding_list
        if category_idx_list is not None:
            category_concat_embedding_list = []
            for embedding in self.embedding_list:
                concatenated_embedding = np.concatenate([embedding[category_idx_list[i]] for i in range(len(category_name_list))])
                category_concat_embedding_list.append(concatenated_embedding)
            self.embedding_list = category_concat_embedding_list

        if self.embedding_list[0].shape[1] > 3:
            self.embedding_list = self.apply_pca_to_embedding_list(n_dim_pca = dim, show_result = False)

        self.dim = dim
        self.category_name_list = category_name_list
        self.num_category_list = num_category_list
        self.category_idx_list = category_idx_list

    def apply_pca_to_embedding_list(self, n_dim_pca, show_result = True):
        """apply pca to the embedding list

        Args:
            embedding_list (list): list of embeddings
            n_dim_pca (int): dimmension after pca
            show_result (bool, optional): If true, show the cumulative contibution rate. Defaults to True.

        Returns:
            embedding_list_pca: list of embeddings after pca was applied
        """
        pca = PCA(n_components = n_dim_pca)
        n_object = self.embedding_list[0].shape[0]
        embedding_list_cat = np.concatenate([self.embedding_list[i] for i in range(len(self.embedding_list))], axis = 0)
        embedding_list_pca = pca.fit_transform(embedding_list_cat)
        embedding_list_pca = [embedding_list_pca[i*n_object:(i+1)*n_object] for i in range(len(self.embedding_list))]

        if show_result:
            fig = plt.figure()
            ax = fig.add_subplot(1, 1, 1)
            plt.gca().get_xaxis().set_major_locator(ticker.MaxNLocator(integer=True))
            ax.plot([0] + list( np.cumsum(pca.explained_variance_ratio_)), "-o")
            plt.xlabel("Number of principal components")
            plt.ylabel("Cumulative contribution rate")
            plt.grid()
            plt.show()

        return embedding_list_pca


    def plot_embedding(self, name_list = None, legend = True, colorbar_label = None, colorbar_range=[0, 1], title = None, save_dir = None, **kwargs):
        figsize = kwargs.get('figsize', (15, 15))
        xlabel = kwargs.get('xlabel', "PC1")
        xlabel_size = kwargs.get('xlabel_size', 25)
        ylabel = kwargs.get('ylabel', "PC2")
        ylabel_size = kwargs.get('ylabel_size', 25)
        zlabel = kwargs.get('zlabel', "PC3")
        zlabel_size = kwargs.get('zlabel_size', 25)
        title_size = kwargs.get('title_size', 60)
        legend_size = kwargs.get('legend_size')
        color_labels = kwargs.get('color_labels', None)
        color_hue = kwargs.get("color_hue", None)
        markers_list = kwargs.get('markers_list', None)
        marker_size = kwargs.get('marker_size', 30)
        cmap = kwargs.get('cmap', "viridis")

        if color_labels is None:
            if self.num_category_list is None:
                color_labels = get_color_labels(self.embedding_list[0].shape[0], hue = color_hue, show_labels = False)
            else:
                color_labels, main_colors = get_color_labels_for_category(self.num_category_list, min_saturation = 1, show_labels = False)

        if markers_list is None:
            markers = ['o', 'x', '^', 's', 'v', '<', '>', 'p', '*', 'h', 'H', '+', 'D', 'd', '.', ',', '1', '2', '3', '4', '_', '|'][:len(self.embedding_list)]


        plt.rcParams["grid.color"] = "black"
        fig = plt.figure(figsize = figsize)

        if self.dim == 3:
            ax = fig.add_subplot(1, 1, 1, projection='3d')
            ax.set_xlabel(xlabel, fontsize = xlabel_size)
            ax.set_ylabel(ylabel, fontsize = ylabel_size)
            ax.set_zlabel(zlabel, fontsize = zlabel_size)
            ax.view_init(elev = 30, azim = 60)
            ax.xaxis.pane.fill = False
            ax.yaxis.pane.fill = False
            ax.zaxis.pane.fill = False
            ax.w_xaxis.gridlines.set_color('black')
            ax.w_yaxis.gridlines.set_color('black')
            ax.xaxis.pane.set_edgecolor('w')
            ax.yaxis.pane.set_edgecolor('w')
            ax.zaxis.set_ticklabels([])
            ax.axes.get_zaxis().set_visible(True)
            ax.w_zaxis.gridlines.set_color('black')
            ax.zaxis.pane.set_edgecolor('w')

        elif self.dim == 2:
            ax = fig.add_subplot(1, 1, 1)
            ax.set_xlabel(xlabel, fontsize = xlabel_size)
            ax.set_ylabel(ylabel, fontsize = ylabel_size)

        else:
            raise ValueError("'dim' is either 2 or 3")

        ax.grid(True)
        ax.xaxis.set_ticklabels([])
        ax.yaxis.set_ticklabels([])
        ax.axes.get_xaxis().set_visible(True)
        ax.axes.get_yaxis().set_visible(True)

        for i in range(len(self.embedding_list)):
            coords_i = self.embedding_list[i]
            if self.dim == 3:
                im = ax.scatter(xs = coords_i[:, 0], ys = coords_i[:, 1], zs = coords_i[:, 2],
                           marker = markers[i], color = color_labels, s = marker_size, alpha = 1, cmap=cmap)
                ax.scatter([], [], [], marker = markers[i], color = "black", s = marker_size, alpha = 1, label = name_list[i])

            else:
                im = ax.scatter(x = coords_i[:, 0], y = coords_i[:, 1],
                           marker = markers[i], color = color_labels, s = marker_size, alpha = 1, cmap=cmap)
                ax.scatter(x = [], y = [], marker = markers[i], color = "black", s = marker_size, alpha = 1, label = name_list[i])

        if self.category_name_list is not None:
            for i, category in enumerate(self.category_name_list):
                if self.dim == 3:
                    ax.scatter([], [], [], marker = "o", color = main_colors[i], s = marker_size, alpha = 1, label = category)

                else:
                    ax.scatter(x = [], y = [], marker = "o", color = main_colors[i], s = marker_size, alpha = 1, label = category)
        if legend:
            ax.legend(fontsize = legend_size, loc = "best")

        if title is not None:
            plt.title(title, fontsize = title_size)

        if colorbar_label is not None:
            im.set_cmap(cmap)
            cbar = plt.colorbar(im, shrink=0.8, ax=ax)
            cbar.set_label(colorbar_label)
            cbar.mappable.set_clim(colorbar_range[0], colorbar_range[1])

        if save_dir is not None:
            plt.savefig(save_dir)

        plt.show()<|MERGE_RESOLUTION|>--- conflicted
+++ resolved
@@ -103,8 +103,7 @@
     
     xlabel_size = kwargs.get('xlabel_size', 40)
     ylabel_size = kwargs.get('ylabel_size', 40)
-<<<<<<< HEAD
-    
+
     xticks_rotation = kwargs.get('xticks_rotation', 90)
     yticks_rotation = kwargs.get('yticks_rotation', 0)
     
@@ -115,12 +114,7 @@
     ot_object_tick = kwargs.get("ot_object_tick", False)
     ot_category_tick = kwargs.get("ot_category_tick", False)
     
-    draw_category_line  = kwargs.get('draw_category_line', False) 
-=======
-
-    cmap = kwargs.get('cmap', 'cividis')
     draw_category_line  = kwargs.get('draw_category_line', False)
->>>>>>> 007eb743
     category_line_alpha = kwargs.get('category_line_alpha', 0.2)
     category_line_style = kwargs.get('category_line_style', 'dashed')
     category_line_color = kwargs.get('category_line_color', 'C2')
@@ -133,17 +127,12 @@
         ax.set_title(title, size = title_size)
 
     aximg = ax.imshow(matrix, cmap=cmap, aspect='equal')
-<<<<<<< HEAD
-    
+
     if ot_object_tick and ot_category_tick:
         raise(ValueError, "please turn off either 'ot_category_tick' or 'ot_object_tick'.")
     
     if  not ot_object_tick and ot_category_tick:
         assert category_name_list is not None
-=======
-
-    if category_name_list is not None:
->>>>>>> 007eb743
         assert num_category_list is not None
         
         if ticks == "objects":
@@ -158,7 +147,6 @@
             if draw_category_line:
                 for pos in label_pos:
                     plt.axhline(pos, alpha = category_line_alpha, linestyle = category_line_style, color = category_line_color)
-<<<<<<< HEAD
                     plt.axvline(pos, alpha = category_line_alpha, linestyle = category_line_style, color = category_line_color)    
 
     
@@ -184,29 +172,6 @@
     
     cbar.ax.tick_params(axis='y', labelsize = cbar_ticks_size)
     
-=======
-                    plt.axvline(pos, alpha = category_line_alpha, linestyle = category_line_style, color = category_line_color)
-
-        else:
-            plt.xticks([])
-            plt.yticks([])
-    else:
-        if ticks == "numbers":
-            plt.xticks(ticks = np.arange(len(matrix)) + 0.5, labels = np.arange(len(matrix)) + 1, size = ticks_size, rotation = xticks_rotation)
-            plt.yticks(ticks = np.arange(len(matrix)) + 0.5, labels = np.arange(len(matrix)) + 1, size = ticks_size, rotation = yticks_rotation)
-        else:
-            plt.xticks([])
-            plt.yticks([])
-
-
-    divider = make_axes_locatable(ax)
-    cax = divider.append_axes("right", size="5%", pad=0.1)
-
-    cbar = fig.colorbar(aximg, cax=cax)
-
-    cbar.ax.tick_params(axis='y', labelsize = cbar_ticks_size)
-
->>>>>>> 007eb743
     plt.xlabel(xlabel, size = xlabel_size)
     plt.ylabel(ylabel, size = ylabel_size)
     plt.tight_layout()
