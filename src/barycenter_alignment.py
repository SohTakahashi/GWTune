#%%
<<<<<<< HEAD
import gc
import math
import os
import sys
import time
import warnings
from typing import Any, Union, Optional

=======
# Third Party Library
>>>>>>> 6b83be95
# import jax
# import jax.numpy as jnp
import matplotlib.pyplot as plt
import matplotlib.style as mplstyle
import numpy as np
import optuna
import ot
import pandas as pd

# warnings.simplefilter("ignore")
import seaborn as sns
import torch
from joblib import parallel_backend
from scipy.spatial import distance
from tqdm.auto import tqdm

<<<<<<< HEAD
# First Party Library
from .utils.backend import Backend
from .utils.gw_optimizer import load_optimizer
from .utils.init_matrix import InitMatrix


def fixed_weight_barycenter(
    embedding_list, Y_init, bi_list, a, lambdas, tol=1e-8, metric="euclidean", reg=1e-2, maxiter=20, bregmanmaxiter=30
):
    """重みを固定したwasserstein barycenter

    Args:
        embedding_list : shape (n_group, n, m)
        Y_init : shape (n, m)
        bi_list : shape (n_group, n)
            uniform distribution
        a : shape (n, )
            uniform distribution
        lambdas : shape (n_group, )
            uniform distribution
        tol (_type_, optional):  Defaults to 1e-8.
        metric (str, optional):  Defaults to 'euclidean'.
        reg (_type_, optional):  Defaults to 1e-2.
        maxiter (int, optional):  Defaults to 20.
        bregmanmaxiter (int, optional):  Defaults to 30.

    Returns:
        Y : shape (n, m)
            the location of the barycenter
    """
    displacement = 1
    niter = 0
    Y = Y_init

    while displacement > tol and niter < maxiter:
        Y_prev = Y
        Tsum = np.zeros(Y.shape)

        for i in range(0, len(bi_list)):
            M = distance.cdist(Y, embedding_list[i], metric=metric)
            # T = ot.sinkhorn(a, bi[i], M, reg)
            T = ot.emd(a, bi_list[i], M)
            Tsum = Tsum + lambdas[i] * np.reshape(1.0 / a, (-1, 1)) * np.matmul(T, embedding_list[i])

        displacement = np.sum(np.square(Tsum - Y))

        Y = Tsum
        niter += 1

    return Y


class Barycenter_alignment:
    def __init__(
        self,
        n_group: int,
        embeddings: Union[dict, np.ndarray],
        pivot: int,
        name_list: Optional[Union[list, np.ndarray]] = None,
    ) -> None:
        self.n_group = n_group
        if isinstance(embeddings, dict):
            self.name_list = list(embeddings.keys())
            self.embedding_list = self._dict_to_numpy(embeddings)
        else:
            self.name_list = name_list
            self.embedding_list = embeddings

        self.pivot = pivot
        self.name_list = name_list
        self.embedding_barycenter = 0

        # parameters for barycenter alignment
        self.bi_list = [ot.unif(embedding_list[0].shape[0]) for _ in range(n_group)]
        self.a = ot.unif(embedding_list[0].shape[0])
        self.lambdas = ot.unif(n_group)

        # parameters for using optuna
        self.DATABASE_URL = DATABASE_URL  #'mysql+pymysql://root@localhost/takeda_GWOT'

    def _dict_to_numpy(self, embeddings: dict):
        """
        Convert dictionary embeddings to numpy
        """
        dist_l = []
        for dist in embeddings.values():
            dist_l.append(dist)

        return np.r_[dist_l]

    def gw_alignment_to_pivot(
        self,
        optuna=True,
        n_init_plan=None,
        epsilons=None,
        epsilon_range=None,
        n_trials=None,
        n_jobs=None,
        init_diag=True,
    ):
        """GW alignment to the pivot

        Args:
            optuna : If True, use optuna
            n_init_plan : the number of initial plans
            epsilons : list of epsilons. It is needed when you don't use optuna
            epsilon_range (list): search range of epsilons
            n_trials (int): the number of seaching for epsilons
            n_jobs (int): the number of cores of cpu used
            init_diag (bool, optional): If True, initial plans contain the diagonal plan for each epsilons. Defaults to True.

        Returns:
            Pi_list (array-like): List of transportation matrices
        """
        Pi_list = list()
        for i in range(self.n_group):
            if i == self.pivot:
                Pi = np.diag([1 / self.embedding_list[0].shape[0] for _ in range(self.embedding_list[0].shape[0])])
                min_epsilon = np.nan
                correct_rate = 100
                Pi_list.append(Pi)

            else:
                RDM_i = distance.cdist(self.embedding_list[i], self.embedding_list[i], metric="cosine")
                RDM_pivot = distance.cdist(
                    self.embedding_list[self.pivot], self.embedding_list[self.pivot], metric="cosine"
                )
                if optuna:
                    # Set the instance
                    if self.name_list is not None:
                        study_name = "{} vs {}".format(self.name_list[i], self.name_list[self.pivot])
                    else:
                        study_name = "Group{} vs Group{}".format(i + 1, self.pivot + 1)
                    gw = GW_alignment(
                        RDM_i,
                        RDM_pivot,
                        n_init_plan=n_init_plan,
                        epsilon_range=epsilon_range,
                        DATABASE_URL=self.DATABASE_URL,
                        study_name=study_name,
                        init_diag=init_diag,
                    )

                    Pi, min_gwd, min_epsilon, correct_rate = gw.optimize(
                        n_trials=n_trials, n_jobs=n_jobs, parallel=True
                    )
                    Pi_list.append(Pi)

                else:
                    gw = GW_alignment(RDM_i, RDM_pivot, n_init_plan=n_init_plan, epsilons=epsilons, init_diag=init_diag)

                    Pi, min_gwd, min_epsilon, correct_rate = gw.GW_for_epsilons_and_init_plans()
                    Pi_list.append(Pi)

            # visualize
            if self.name_list is not None:
                title = "Pi (before) {} vs {} ($\epsilon = {:.5f}$, Correct rate = {:.2f})".format(
                    self.name_list[i], self.name_list[self.pivot], min_epsilon, correct_rate
                )
            else:
                title = "Pi (before) Group{} vs Group{} ($\epsilon = {:.5f}$, Correct rate = {:.2f})".format(
                    i + 1, self.pivot + 1, min_epsilon, correct_rate
                )
            plt.figure()
            plt.imshow(Pi)
            plt.title(title)
            plt.show()

            # Show Top n accuracy
            for i in [10, 20, 30, 40, 50]:
                correct_rate = calc_correct_rate_top_n(Pi, top_n=i, embedding=self.embedding_list[self.pivot])
                print(f"Top {i} : ", correct_rate)

        return Pi_list

    def main_compute(self, Pi_list_before, max_iter=30, show_result=True):
        """Alignment to the barycenter
=======
#%%
class Barycenter_Alignment:
    def __init__(self, 
                 embedding_list, 
                 pivot_number,
                 OT_to_pivot_list
                 ) -> None:
        """_summary_
>>>>>>> 6b83be95

        Args:
            embedding_list (List): All embeddings including the one of the pivot
            pivot_number (_type_): The index of the pivot.
            OT_to_pivot_list (_type_): The list of the OT to the pivot. The target of each OT must be the pivot.
        """
        self.pivot = pivot_number
        self.OT_to_pivot_list = OT_to_pivot_list
        self.embedding_pivot = embedding_list[pivot_number]
        self.embedding_others = embedding_list[:pivot_number] + embedding_list[pivot_number + 1:]
        
    def procurustes(self, embedding_list, embedding_target, OT_to_target_list):
        new_embedding_list = []
        for i, embedding in enumerate(embedding_list):
            OT = OT_to_target_list[i]
            U, S, Vt = np.linalg.svd(np.matmul(embedding.T, np.matmul(OT, embedding_target)))
            Q = np.matmul(U, Vt)
            new_embedding = np.matmul(embedding, Q)
            new_embedding_list.append(new_embedding)

        return new_embedding_list

    def main_compute(self, n_iter, metric, plot_log = False):
        ### procrustes to the pivot
        embedding_list = self.procurustes(self.embedding_others, self.embedding_pivot, self.OT_to_pivot_list) # measures locations
        embedding_list.insert(self.pivot, self.embedding_pivot)
        
        X_init = np.mean(embedding_list, axis=0) # initial Dirac locations
        weights_list = [ot.unif(len(embedding)) for embedding in embedding_list] # measures weights
        b = ot.unif(len(X_init)) # weights of the barycenter

        loss_list = []
        for i in range(n_iter):
            X = ot.lp.free_support_barycenter(embedding_list, weights_list, X_init, b) # the location of the barycenter
            
            OT_list = []
            loss = 0
            for j, embedding in enumerate(embedding_list):
                ### OT to the barycenter
                C = distance.cdist(embedding, X, metric=metric)
                OT, log = ot.emd(weights_list[j], b, C, log=True)
                OT_list.append(OT)
                loss += log['cost']
            
            loss /= len(embedding_list)
            loss_list.append(loss)
            
            ### procrustes to the barycenter
            # update the embedding list
            embedding_list = self.procurustes(embedding_list, embedding_target=X, OT_to_target_list=OT_list)

            # update the initial Dirac locations of the barycenter
            X_init = X
            
        if plot_log:
            plt.figure()
            plt.plot(loss_list)
            plt.xlabel("iteration")
            plt.ylabel("Mean Wasserstein distance")

        return X, OT_list, embedding_list

#%%
if __name__ == "__main__":
    embedding_list = [np.random.randn(3, 2), 
                      np.random.randn(3, 2), 
                      np.random.randn(3, 2)]
    pivot = 0
    
    OT_to_pivot_list = [np.random.randn(3, 3), np.random.randn(3, 3)]
    
    barycenter = Barycenter_Alignment(embedding_list=embedding_list,
                                      pivot_number=pivot,
                                      OT_to_pivot_list=OT_to_pivot_list)

    X, OT_list, embedding_list = barycenter.main_compute(n_iter=10, metric="euclidean", plot_log=True)
    
# %%<|MERGE_RESOLUTION|>--- conflicted
+++ resolved
@@ -1,16 +1,5 @@
 #%%
-<<<<<<< HEAD
-import gc
-import math
-import os
-import sys
-import time
-import warnings
-from typing import Any, Union, Optional
-
-=======
 # Third Party Library
->>>>>>> 6b83be95
 # import jax
 # import jax.numpy as jnp
 import matplotlib.pyplot as plt
@@ -27,194 +16,14 @@
 from scipy.spatial import distance
 from tqdm.auto import tqdm
 
-<<<<<<< HEAD
-# First Party Library
-from .utils.backend import Backend
-from .utils.gw_optimizer import load_optimizer
-from .utils.init_matrix import InitMatrix
-
-
-def fixed_weight_barycenter(
-    embedding_list, Y_init, bi_list, a, lambdas, tol=1e-8, metric="euclidean", reg=1e-2, maxiter=20, bregmanmaxiter=30
-):
-    """重みを固定したwasserstein barycenter
-
-    Args:
-        embedding_list : shape (n_group, n, m)
-        Y_init : shape (n, m)
-        bi_list : shape (n_group, n)
-            uniform distribution
-        a : shape (n, )
-            uniform distribution
-        lambdas : shape (n_group, )
-            uniform distribution
-        tol (_type_, optional):  Defaults to 1e-8.
-        metric (str, optional):  Defaults to 'euclidean'.
-        reg (_type_, optional):  Defaults to 1e-2.
-        maxiter (int, optional):  Defaults to 20.
-        bregmanmaxiter (int, optional):  Defaults to 30.
-
-    Returns:
-        Y : shape (n, m)
-            the location of the barycenter
-    """
-    displacement = 1
-    niter = 0
-    Y = Y_init
-
-    while displacement > tol and niter < maxiter:
-        Y_prev = Y
-        Tsum = np.zeros(Y.shape)
-
-        for i in range(0, len(bi_list)):
-            M = distance.cdist(Y, embedding_list[i], metric=metric)
-            # T = ot.sinkhorn(a, bi[i], M, reg)
-            T = ot.emd(a, bi_list[i], M)
-            Tsum = Tsum + lambdas[i] * np.reshape(1.0 / a, (-1, 1)) * np.matmul(T, embedding_list[i])
-
-        displacement = np.sum(np.square(Tsum - Y))
-
-        Y = Tsum
-        niter += 1
-
-    return Y
-
-
-class Barycenter_alignment:
-    def __init__(
-        self,
-        n_group: int,
-        embeddings: Union[dict, np.ndarray],
-        pivot: int,
-        name_list: Optional[Union[list, np.ndarray]] = None,
-    ) -> None:
-        self.n_group = n_group
-        if isinstance(embeddings, dict):
-            self.name_list = list(embeddings.keys())
-            self.embedding_list = self._dict_to_numpy(embeddings)
-        else:
-            self.name_list = name_list
-            self.embedding_list = embeddings
-
-        self.pivot = pivot
-        self.name_list = name_list
-        self.embedding_barycenter = 0
-
-        # parameters for barycenter alignment
-        self.bi_list = [ot.unif(embedding_list[0].shape[0]) for _ in range(n_group)]
-        self.a = ot.unif(embedding_list[0].shape[0])
-        self.lambdas = ot.unif(n_group)
-
-        # parameters for using optuna
-        self.DATABASE_URL = DATABASE_URL  #'mysql+pymysql://root@localhost/takeda_GWOT'
-
-    def _dict_to_numpy(self, embeddings: dict):
-        """
-        Convert dictionary embeddings to numpy
-        """
-        dist_l = []
-        for dist in embeddings.values():
-            dist_l.append(dist)
-
-        return np.r_[dist_l]
-
-    def gw_alignment_to_pivot(
-        self,
-        optuna=True,
-        n_init_plan=None,
-        epsilons=None,
-        epsilon_range=None,
-        n_trials=None,
-        n_jobs=None,
-        init_diag=True,
-    ):
-        """GW alignment to the pivot
-
-        Args:
-            optuna : If True, use optuna
-            n_init_plan : the number of initial plans
-            epsilons : list of epsilons. It is needed when you don't use optuna
-            epsilon_range (list): search range of epsilons
-            n_trials (int): the number of seaching for epsilons
-            n_jobs (int): the number of cores of cpu used
-            init_diag (bool, optional): If True, initial plans contain the diagonal plan for each epsilons. Defaults to True.
-
-        Returns:
-            Pi_list (array-like): List of transportation matrices
-        """
-        Pi_list = list()
-        for i in range(self.n_group):
-            if i == self.pivot:
-                Pi = np.diag([1 / self.embedding_list[0].shape[0] for _ in range(self.embedding_list[0].shape[0])])
-                min_epsilon = np.nan
-                correct_rate = 100
-                Pi_list.append(Pi)
-
-            else:
-                RDM_i = distance.cdist(self.embedding_list[i], self.embedding_list[i], metric="cosine")
-                RDM_pivot = distance.cdist(
-                    self.embedding_list[self.pivot], self.embedding_list[self.pivot], metric="cosine"
-                )
-                if optuna:
-                    # Set the instance
-                    if self.name_list is not None:
-                        study_name = "{} vs {}".format(self.name_list[i], self.name_list[self.pivot])
-                    else:
-                        study_name = "Group{} vs Group{}".format(i + 1, self.pivot + 1)
-                    gw = GW_alignment(
-                        RDM_i,
-                        RDM_pivot,
-                        n_init_plan=n_init_plan,
-                        epsilon_range=epsilon_range,
-                        DATABASE_URL=self.DATABASE_URL,
-                        study_name=study_name,
-                        init_diag=init_diag,
-                    )
-
-                    Pi, min_gwd, min_epsilon, correct_rate = gw.optimize(
-                        n_trials=n_trials, n_jobs=n_jobs, parallel=True
-                    )
-                    Pi_list.append(Pi)
-
-                else:
-                    gw = GW_alignment(RDM_i, RDM_pivot, n_init_plan=n_init_plan, epsilons=epsilons, init_diag=init_diag)
-
-                    Pi, min_gwd, min_epsilon, correct_rate = gw.GW_for_epsilons_and_init_plans()
-                    Pi_list.append(Pi)
-
-            # visualize
-            if self.name_list is not None:
-                title = "Pi (before) {} vs {} ($\epsilon = {:.5f}$, Correct rate = {:.2f})".format(
-                    self.name_list[i], self.name_list[self.pivot], min_epsilon, correct_rate
-                )
-            else:
-                title = "Pi (before) Group{} vs Group{} ($\epsilon = {:.5f}$, Correct rate = {:.2f})".format(
-                    i + 1, self.pivot + 1, min_epsilon, correct_rate
-                )
-            plt.figure()
-            plt.imshow(Pi)
-            plt.title(title)
-            plt.show()
-
-            # Show Top n accuracy
-            for i in [10, 20, 30, 40, 50]:
-                correct_rate = calc_correct_rate_top_n(Pi, top_n=i, embedding=self.embedding_list[self.pivot])
-                print(f"Top {i} : ", correct_rate)
-
-        return Pi_list
-
-    def main_compute(self, Pi_list_before, max_iter=30, show_result=True):
-        """Alignment to the barycenter
-=======
 #%%
 class Barycenter_Alignment:
-    def __init__(self, 
-                 embedding_list, 
+    def __init__(self,
+                 embedding_list,
                  pivot_number,
                  OT_to_pivot_list
                  ) -> None:
         """_summary_
->>>>>>> 6b83be95
 
         Args:
             embedding_list (List): All embeddings including the one of the pivot
@@ -225,7 +34,7 @@
         self.OT_to_pivot_list = OT_to_pivot_list
         self.embedding_pivot = embedding_list[pivot_number]
         self.embedding_others = embedding_list[:pivot_number] + embedding_list[pivot_number + 1:]
-        
+
     def procurustes(self, embedding_list, embedding_target, OT_to_target_list):
         new_embedding_list = []
         for i, embedding in enumerate(embedding_list):
@@ -241,7 +50,7 @@
         ### procrustes to the pivot
         embedding_list = self.procurustes(self.embedding_others, self.embedding_pivot, self.OT_to_pivot_list) # measures locations
         embedding_list.insert(self.pivot, self.embedding_pivot)
-        
+
         X_init = np.mean(embedding_list, axis=0) # initial Dirac locations
         weights_list = [ot.unif(len(embedding)) for embedding in embedding_list] # measures weights
         b = ot.unif(len(X_init)) # weights of the barycenter
@@ -249,7 +58,7 @@
         loss_list = []
         for i in range(n_iter):
             X = ot.lp.free_support_barycenter(embedding_list, weights_list, X_init, b) # the location of the barycenter
-            
+
             OT_list = []
             loss = 0
             for j, embedding in enumerate(embedding_list):
@@ -258,17 +67,17 @@
                 OT, log = ot.emd(weights_list[j], b, C, log=True)
                 OT_list.append(OT)
                 loss += log['cost']
-            
+
             loss /= len(embedding_list)
             loss_list.append(loss)
-            
+
             ### procrustes to the barycenter
             # update the embedding list
             embedding_list = self.procurustes(embedding_list, embedding_target=X, OT_to_target_list=OT_list)
 
             # update the initial Dirac locations of the barycenter
             X_init = X
-            
+
         if plot_log:
             plt.figure()
             plt.plot(loss_list)
@@ -279,17 +88,17 @@
 
 #%%
 if __name__ == "__main__":
-    embedding_list = [np.random.randn(3, 2), 
-                      np.random.randn(3, 2), 
+    embedding_list = [np.random.randn(3, 2),
+                      np.random.randn(3, 2),
                       np.random.randn(3, 2)]
     pivot = 0
-    
+
     OT_to_pivot_list = [np.random.randn(3, 3), np.random.randn(3, 3)]
-    
+
     barycenter = Barycenter_Alignment(embedding_list=embedding_list,
                                       pivot_number=pivot,
                                       OT_to_pivot_list=OT_to_pivot_list)
 
     X, OT_list, embedding_list = barycenter.main_compute(n_iter=10, metric="euclidean", plot_log=True)
-    
+
 # %%