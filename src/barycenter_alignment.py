#%%
# Third Party Library
# import jax
# import jax.numpy as jnp
import matplotlib.pyplot as plt
import matplotlib.style as mplstyle
import numpy as np
import optuna
import ot
import pandas as pd

# warnings.simplefilter("ignore")
import seaborn as sns
import torch
from joblib import parallel_backend
from scipy.spatial import distance
from tqdm.auto import tqdm

#%%
class Barycenter_Alignment:
<<<<<<< HEAD
    def __init__(self, 
                 embedding_list, 
=======
    def __init__(self,
                 embedding_list,
>>>>>>> d402334b
                 pivot_number,
                 OT_to_pivot_list
                 ) -> None:
        """_summary_

        Args:
            embedding_list (List): All embeddings including the one of the pivot
            pivot_number (_type_): The index of the pivot.
            OT_to_pivot_list (_type_): The list of the OT to the pivot. The target of each OT must be the pivot.
        """
        self.pivot = pivot_number
        self.OT_to_pivot_list = OT_to_pivot_list
        self.embedding_pivot = embedding_list[pivot_number]
        self.embedding_others = embedding_list[:pivot_number] + embedding_list[pivot_number + 1:]
<<<<<<< HEAD
        
=======

>>>>>>> d402334b
    def procurustes(self, embedding_list, embedding_target, OT_to_target_list):
        new_embedding_list = []
        for i, embedding in enumerate(embedding_list):
            OT = OT_to_target_list[i]
            U, S, Vt = np.linalg.svd(np.matmul(embedding.T, np.matmul(OT, embedding_target)))
            Q = np.matmul(U, Vt)
            new_embedding = np.matmul(embedding, Q)
            new_embedding_list.append(new_embedding)

        return new_embedding_list

    def main_compute(self, n_iter, metric, plot_log = False):
        ### procrustes to the pivot
        embedding_list = self.procurustes(self.embedding_others, self.embedding_pivot, self.OT_to_pivot_list) # measures locations
        embedding_list.insert(self.pivot, self.embedding_pivot)
<<<<<<< HEAD
        
=======

>>>>>>> d402334b
        X_init = np.mean(embedding_list, axis=0) # initial Dirac locations
        weights_list = [ot.unif(len(embedding)) for embedding in embedding_list] # measures weights
        b = ot.unif(len(X_init)) # weights of the barycenter

        loss_list = []
        for i in range(n_iter):
            X = ot.lp.free_support_barycenter(embedding_list, weights_list, X_init, b) # the location of the barycenter
<<<<<<< HEAD
            
=======

>>>>>>> d402334b
            OT_list = []
            loss = 0
            for j, embedding in enumerate(embedding_list):
                ### OT to the barycenter
                C = distance.cdist(embedding, X, metric=metric)
                OT, log = ot.emd(weights_list[j], b, C, log=True)
                OT_list.append(OT)
                loss += log['cost']
<<<<<<< HEAD
            
            loss /= len(embedding_list)
            loss_list.append(loss)
            
            ### procrustes to the barycenter
            # update the embedding list
            embedding_list = self.procurustes(embedding_list, embedding_target=X, OT_to_target_list=OT_list)

            # update the initial Dirac locations of the barycenter
            X_init = X
            
        if plot_log:
            plt.figure()
            plt.plot(loss_list)
            plt.xlabel("iteration")
            plt.ylabel("Mean Wasserstein distance")

        return X, OT_list, embedding_list

#%%
if __name__ == "__main__":
    embedding_list = [np.random.randn(3, 2), 
                      np.random.randn(3, 2), 
                      np.random.randn(3, 2)]
    pivot = 0
    
    OT_to_pivot_list = [np.random.randn(3, 3), np.random.randn(3, 3)]
    
=======

            loss /= len(embedding_list)
            loss_list.append(loss)

            ### procrustes to the barycenter
            # update the embedding list
            embedding_list = self.procurustes(embedding_list, embedding_target=X, OT_to_target_list=OT_list)

            # update the initial Dirac locations of the barycenter
            X_init = X

        if plot_log:
            plt.figure()
            plt.plot(loss_list)
            plt.xlabel("iteration")
            plt.ylabel("Mean Wasserstein distance")

        return X, OT_list, embedding_list

#%%
if __name__ == "__main__":
    embedding_list = [np.random.randn(3, 2),
                      np.random.randn(3, 2),
                      np.random.randn(3, 2)]
    pivot = 0

    OT_to_pivot_list = [np.random.randn(3, 3), np.random.randn(3, 3)]

>>>>>>> d402334b
    barycenter = Barycenter_Alignment(embedding_list=embedding_list,
                                      pivot_number=pivot,
                                      OT_to_pivot_list=OT_to_pivot_list)

    X, OT_list, embedding_list = barycenter.main_compute(n_iter=10, metric="euclidean", plot_log=True)
<<<<<<< HEAD
    
=======

>>>>>>> d402334b
# %%<|MERGE_RESOLUTION|>--- conflicted
+++ resolved
@@ -18,13 +18,8 @@
 
 #%%
 class Barycenter_Alignment:
-<<<<<<< HEAD
-    def __init__(self, 
-                 embedding_list, 
-=======
     def __init__(self,
                  embedding_list,
->>>>>>> d402334b
                  pivot_number,
                  OT_to_pivot_list
                  ) -> None:
@@ -39,11 +34,7 @@
         self.OT_to_pivot_list = OT_to_pivot_list
         self.embedding_pivot = embedding_list[pivot_number]
         self.embedding_others = embedding_list[:pivot_number] + embedding_list[pivot_number + 1:]
-<<<<<<< HEAD
-        
-=======
 
->>>>>>> d402334b
     def procurustes(self, embedding_list, embedding_target, OT_to_target_list):
         new_embedding_list = []
         for i, embedding in enumerate(embedding_list):
@@ -59,11 +50,7 @@
         ### procrustes to the pivot
         embedding_list = self.procurustes(self.embedding_others, self.embedding_pivot, self.OT_to_pivot_list) # measures locations
         embedding_list.insert(self.pivot, self.embedding_pivot)
-<<<<<<< HEAD
-        
-=======
 
->>>>>>> d402334b
         X_init = np.mean(embedding_list, axis=0) # initial Dirac locations
         weights_list = [ot.unif(len(embedding)) for embedding in embedding_list] # measures weights
         b = ot.unif(len(X_init)) # weights of the barycenter
@@ -71,11 +58,7 @@
         loss_list = []
         for i in range(n_iter):
             X = ot.lp.free_support_barycenter(embedding_list, weights_list, X_init, b) # the location of the barycenter
-<<<<<<< HEAD
-            
-=======
 
->>>>>>> d402334b
             OT_list = []
             loss = 0
             for j, embedding in enumerate(embedding_list):
@@ -84,36 +67,6 @@
                 OT, log = ot.emd(weights_list[j], b, C, log=True)
                 OT_list.append(OT)
                 loss += log['cost']
-<<<<<<< HEAD
-            
-            loss /= len(embedding_list)
-            loss_list.append(loss)
-            
-            ### procrustes to the barycenter
-            # update the embedding list
-            embedding_list = self.procurustes(embedding_list, embedding_target=X, OT_to_target_list=OT_list)
-
-            # update the initial Dirac locations of the barycenter
-            X_init = X
-            
-        if plot_log:
-            plt.figure()
-            plt.plot(loss_list)
-            plt.xlabel("iteration")
-            plt.ylabel("Mean Wasserstein distance")
-
-        return X, OT_list, embedding_list
-
-#%%
-if __name__ == "__main__":
-    embedding_list = [np.random.randn(3, 2), 
-                      np.random.randn(3, 2), 
-                      np.random.randn(3, 2)]
-    pivot = 0
-    
-    OT_to_pivot_list = [np.random.randn(3, 3), np.random.randn(3, 3)]
-    
-=======
 
             loss /= len(embedding_list)
             loss_list.append(loss)
@@ -142,15 +95,10 @@
 
     OT_to_pivot_list = [np.random.randn(3, 3), np.random.randn(3, 3)]
 
->>>>>>> d402334b
     barycenter = Barycenter_Alignment(embedding_list=embedding_list,
                                       pivot_number=pivot,
                                       OT_to_pivot_list=OT_to_pivot_list)
 
     X, OT_list, embedding_list = barycenter.main_compute(n_iter=10, metric="euclidean", plot_log=True)
-<<<<<<< HEAD
-    
-=======
 
->>>>>>> d402334b
 # %%