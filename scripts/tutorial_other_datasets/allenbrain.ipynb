{
 "cells": [
  {
   "attachments": {},
   "cell_type": "markdown",
   "metadata": {},
   "source": [
    " # Tutorial for Gromov-Wassserstein unsupervised alignment "
   ]
  },
  {
   "cell_type": "code",
   "execution_count": null,
   "metadata": {},
   "outputs": [],
   "source": [
    "import os, sys\n",
    "sys.path.append(os.path.join(os.getcwd(), '../../'))\n",
    "\n",
    "import numpy as np\n",
    "import pandas as pd\n",
    "import pickle as pkl\n",
    "import torch\n",
    "\n",
    "from src.align_representations import Representation, AlignRepresentations, OptimizationConfig, VisualizationConfig"
   ]
  },
  {
   "attachments": {},
   "cell_type": "markdown",
   "metadata": {},
   "source": [
    "# Step1: Prepare dissimilarity matrices or embeddings from the data\n",
    "First, you need to prepare dissimilarity matrices or embeddings from your data.  \n",
    "To store dissimilarity matrices or embeddings, an instance of the class `Representation` is used.   \n",
    "Please put your dissimilarity matrices or embeddings into the variables `sim_mat` or `embedding` in this instance.   \n",
    "\n",
    "## Load data\n",
    "`AllenBrain`: Neuropixel data recorded in the visual area of mice from the Allen Brain Observatory   "
   ]
  },
  {
   "cell_type": "code",
   "execution_count": null,
   "metadata": {},
   "outputs": [],
   "source": [
    "# list of representations where the instances of \"Representation\" class are included\n",
    "representations = list()\n",
    "\n",
    "data_select = \"AllenBrain\""
   ]
  },
  {
   "cell_type": "markdown",
   "metadata": {},
   "source": [
    "### Dataset `AllenBrain`\n",
    "We treat the average spike count for `natural movie one` in the VISp of two independent pseudo-mice as an embedding.\n",
    "  \n",
    "Each column represents a neuron, and each row represents a temporal position in the movie.  \n",
    "For instance, the element at [i, j] of the embedding indicates how many times, on average, the j-th neuron fired between the i-th and i+1-th seconds of the movie."
   ]
  },
  {
   "cell_type": "code",
   "execution_count": null,
   "metadata": {},
   "outputs": [],
   "source": [
<<<<<<< HEAD
    "if data_select == \"AllenBrain\": \n",
    "    representations = []\n",
    "    for name in [\"pseudo_mouse_A\", \"pseudo_mouse_B\"]:\n",
    "        emb = np.load(f\"../../data/AllenBrain/{name}_emb.npy\")\n",
    "        representation = Representation(\n",
    "            name=name,\n",
    "            embedding=emb,  # the dissimilarity matrix will be computed with this embedding.\n",
    "            metric=\"cosine\",\n",
    "            get_embedding=False, # If there is the embeddings, plese set this variable \"False\".\n",
    "            object_labels=np.arange(emb.shape[0]) \n",
    "        )\n",
    "        representations.append(representation)"
=======
    "representations = []\n",
    "for name in [\"pseudo_mouse_A\", \"pseudo_mouse_B\"]:\n",
    "    emb = np.load(f\"../../data/AllenBrain/{name}_emb.npy\")\n",
    "    representation = Representation(\n",
    "        name=name,\n",
    "        embedding=emb,  # the dissimilarity matrix will be computed with this embedding.\n",
    "        metric=\"cosine\",\n",
    "        get_embedding=False, # If there is the embeddings, plese set this variable \"False\".\n",
    "        object_labels=np.arange(emb.shape[0]) \n",
    "    )\n",
    "    representations.append(representation)"
>>>>>>> c0b657b5
   ]
  },
  {
   "cell_type": "markdown",
   "metadata": {},
   "source": [
    "# Step 2: Set the parameters for the optimazation of GWOT\n",
    "Second, you need to set the parameters for the optimization of GWOT.    \n",
    "For most of the parameters, you can start with the default values.   \n",
    "However, there are some essential parameters that you need to check for your original applications.  \n",
    "\n",
    "## Optimization Config  \n",
    "\n",
    "#### Most important parameters to check for your application:\n",
    "`eps_list`: The range of the values of epsilon for entropic GWOT.   \n",
    "If epsilon is not in appropriate ranges (if it is too low), the optimization may not work properly.   \n",
    "Although the algorithm will find good epsilon values after many trials, it is a good practice to narrow down the range beforehand.   \n",
    "\n",
    "`num_trial`: The number of trials to test epsilon values from the specified range.   \n",
    "This number directly determines the quality of the unsupervised alignment.   \n",
    "You should set this number high enough to find good local minima. "
   ]
  },
  {
   "cell_type": "code",
   "execution_count": null,
   "metadata": {},
   "outputs": [],
   "source": [
    "eps_list_tutorial = [1e-05, 1e-01]\n",
    "device = 'cpu'\n",
    "to_types = 'numpy'\n",
    "\n",
    "eps_log = True\n",
    "num_trial = 4\n",
    "init_mat_plan = \"random\""
   ]
  },
  {
   "cell_type": "code",
   "execution_count": null,
   "metadata": {},
   "outputs": [],
   "source": [
    "config = OptimizationConfig(    \n",
    "    eps_list = eps_list_tutorial,\n",
    "    eps_log = eps_log,\n",
    "    num_trial = num_trial,\n",
    "    sinkhorn_method='sinkhorn', # please choose the method of sinkhorn implemented by POT (URL : https://pythonot.github.io/gen_modules/ot.bregman.html#id87). For using GPU, \"sinkhorn_log\" is recommended.\n",
    "    \n",
    "    ### Set the device ('cuda' or 'cpu') and variable type ('torch' or 'numpy')\n",
    "    to_types = to_types, # user can choose \"numpy\" or \"torch\". please set \"torch\" if one wants to use GPU.\n",
    "    device = device, # \"cuda\" or \"cpu\"; for numpy, only \"cpu\" can be used. \n",
    "    data_type = \"double\", # user can define the dtypes both for numpy and torch, \"float(=float32)\" or \"double(=float64)\". For using GPU with \"sinkhorn\", double is storongly recommended.\n",
    "    \n",
    "    ### Parallel Computation (requires n_jobs > 1, available both for numpy and torch)\n",
    "    n_jobs = 3, # n_jobs : the number of worker to compute. if n_jobs = 1, normal computation will start. \"Multithread\" is used for Parallel computation.\n",
    "    multi_gpu = True, # This parameter is only for \"torch\". # \"True\" : all the GPU installed in your environment are used, \"list (e.g.[0,2,3])\"\" : cuda:0,2,3, and \"False\" : single gpu (or cpu for numpy) will use.\n",
    "\n",
    "    db_params={\"drivername\": \"sqlite\"},\n",
    "    # db_params={\"drivername\": \"mysql+pymysql\", \"username\": \"root\", \"password\": \"****\", \"host\": \"localhost\"},\n",
    "    \n",
    "    ### Set the parameters for optimization\n",
    "    # 'uniform': uniform matrix, 'diag': diagonal matrix', random': random matrix\n",
    "    init_mat_plan = init_mat_plan,\n",
    "    \n",
    "    # user-defined initialization plans\n",
    "    user_define_init_mat_list = None,\n",
    "\n",
    "    n_iter = 1,\n",
    "    max_iter = 1000,\n",
    "    \n",
    "    sampler_name = 'tpe',\n",
    "    pruner_name = 'hyperband',\n",
    "    pruner_params = {'n_startup_trials': 1, \n",
    "                     'n_warmup_steps': 2, \n",
    "                     'min_resource': 2, \n",
    "                     'reduction_factor' : 3\n",
    "                    },\n",
    ")"
   ]
  },
  {
   "attachments": {},
   "cell_type": "markdown",
   "metadata": {},
   "source": [
    "## Step 3 : Gromov-Wasserstein Optimal Transport (GWOT) between Representations\n",
    "Third, you perform GWOT between the instanses of \"Representation\", by using the class `AlignRepresentations`.  \n",
    "This class has methods for the optimization of entropic Gromov-Wasserstein distance, and the evaluation of the GWOT (Step 4).  \n",
    "This class also has a method to perform conventional Representation Similarity Analysis (RSA).   "
   ]
  },
  {
   "cell_type": "markdown",
   "metadata": {},
   "source": [
    "--- \n",
    "## Directory for saving the results of GWOT\n",
    "\n",
    "Here is the directory structure to save the results below.  \n",
    "\n",
    "```\n",
    "    main_results_dir /\n",
    "        ├─ data_name (e.g. `THINGS`) /\n",
    "            ├─ data_name + pair_name (e.g. `THINGS_Group1_vs_Group2`) /\n",
    "                ├─ sampler_name (e.g. `random`) /\n",
    "                    ├─ figure /\n",
    "                    │   ├─ some figures (e.g. acc_gwd_eps.png)\n",
    "                    ├─ data /\n",
    "                    │   ├─ OT.npy (numpy) or OT.pt (torch)\n",
    "                    │   \n",
    "                    ├─ database (if using sqlite; e.g. `THINGS_Group1_vs_Group2_random.db`)\n",
    "``` \n",
    "\n",
    "- This folder structure will be automatically made in the process of GWOT optimization.\n",
    "- User is assumed to provide the names of the followings: `main_result_dir`,  `data_name`, and `pair_name`(defined by the two `representations.name`). "
   ]
  },
  {
   "cell_type": "code",
   "execution_count": null,
   "metadata": {},
   "outputs": [],
   "source": [
    "# Create an \"AlignRepresentations\" instance\n",
    "align_representation = AlignRepresentations(\n",
    "    config=config,\n",
    "    representations_list=representations,   \n",
    "\n",
    "    # histogram matching : this will adjust the histogram of target to that of source.\n",
    "    histogram_matching=False,\n",
    "\n",
    "    # metric : The metric for computing the distance between the embeddings. Please set the metric tha can be used in \"scipy.spatical.distance.cdist()\".\n",
    "    metric=\"cosine\", \n",
    "\n",
    "    # main_results_dir : folder or file name when saving the result\n",
    "    main_results_dir = \"../../results\",\n",
    "   \n",
    "    # data_name : Please rewrite this name if users want to use their own data.\n",
    "    data_name = data_select,\n",
    ")"
   ]
  },
  {
   "attachments": {},
   "cell_type": "markdown",
   "metadata": {},
   "source": [
    "## Show dissimilarity matrices"
   ]
  },
  {
   "cell_type": "code",
   "execution_count": null,
   "metadata": {},
   "outputs": [],
   "source": [
    "sim_mat_format = \"default\"\n",
    "\n",
    "visualize_config = VisualizationConfig(\n",
    "    figsize=(8, 6),\n",
    "    title_size = 15, \n",
    "    ot_object_tick=True,\n",
    ")\n",
    "\n",
    "visualize_hist = VisualizationConfig(figsize=(8, 6), color='C0')\n",
    "\n",
    "sim_mat = align_representation.show_sim_mat(\n",
    "    sim_mat_format = sim_mat_format, \n",
    "    visualization_config = visualize_config,\n",
    "    visualization_config_hist = visualize_hist,\n",
    "    show_distribution=False,\n",
    ")"
   ]
  },
  {
   "attachments": {},
   "cell_type": "markdown",
   "metadata": {},
   "source": [
    "## Reperesentation Similarity Aanalysis (RSA)\n",
    "This performs a conventional representation similarity analysis."
   ]
  },
  {
   "cell_type": "code",
   "execution_count": null,
   "metadata": {},
   "outputs": [],
   "source": [
    "### parameters for computing RSA\n",
    "# metric = \"pearson\" or \"spearman\" by scipy.stats\n",
    "# method = \"normal\" or \"all\"\n",
    "#     \"normal\" : perform RSA with the upper-triangle matrix of sim_mat\n",
    "#     \"all\" : perform RSA with the full matrix of sim_mat\n",
    "# The result of RSA for each pair will be stored in align_representation.RSA_corr\n",
    "align_representation.RSA_get_corr(metric = \"pearson\", method = 'all')\n",
    "\n",
    "# print(align_representation.RSA_corr)"
   ]
  },
  {
   "cell_type": "markdown",
   "metadata": {},
   "source": [
    "GWOT is performed by appling the method `gw_alignment` to the instance of `AlignRepresentations` class.\n",
    "\n",
    "We show all the parameters to run GWOT computation as an example with THINGS or DNN dataset because these dataset have category information label.\n",
    "\n",
    "For the dataset of color, AllenBrain, and simulation (these doesn’t have the category information), we show how to do this in next cell. "
   ]
  },
  {
   "cell_type": "markdown",
   "metadata": {},
   "source": [
    "Here is the example to compute the GWOT for each pair for color, AllenBrain, and simulation datasets below."
   ]
  },
  {
   "cell_type": "code",
   "execution_count": null,
   "metadata": {},
   "outputs": [],
   "source": [
    "sim_mat_format = \"default\"\n",
    "\n",
    "visualize_config = VisualizationConfig(\n",
    "    show_figure=True,\n",
    "    figsize=(8, 6), \n",
    "    title_size = 15, \n",
    "    ot_object_tick=True,\n",
    "    plot_eps_log=eps_log,\n",
    ")\n",
    "\n",
    "align_representation.gw_alignment(\n",
    "    compute_OT = False,\n",
    "    delete_results = False,\n",
    "    return_data = False,\n",
    "    return_figure = False,\n",
    "    OT_format = sim_mat_format,\n",
    "    visualization_config = visualize_config,\n",
    ")"
   ]
  },
  {
   "attachments": {},
   "cell_type": "markdown",
   "metadata": {},
   "source": [
    "# Step 4: Evaluation and Visualization\n",
    "Finally, you can evaluate and visualize the unsupervise alignment of GWOT.   "
   ]
  },
  {
   "cell_type": "markdown",
   "metadata": {},
   "source": [
    "## Show how the GWD was optimized\n",
    "`show_optimization_log` will make two figures to show both the relationships between epsilons (x-axis) and GWD (y-axis), and between accuracy (x-axis) and GWD (y-axis).\n",
    "\n"
   ]
  },
  {
   "cell_type": "code",
   "execution_count": null,
   "metadata": {},
   "outputs": [],
   "source": [
    "### Show how the GWD was optimized (evaluation figure)\n",
    "# show both the relationships between epsilons and GWD, and between accuracy and GWD\n",
    "align_representation.show_optimization_log(fig_dir=None, visualization_config=visualize_config) "
   ]
  },
  {
   "attachments": {},
   "cell_type": "markdown",
   "metadata": {},
   "source": [
    "## Evaluation of the accuracy of the unsupervised alignment\n",
    "There are two ways to evaluate the accuracy.  \n",
    "1. Calculate the accuracy based on the OT plan. \n",
    "- For using this method, please set the parameter `eval_type = \"ot_plan\"` in \"calc_accuracy()\".\n",
    "  \n",
    "2. Calculate the matching rate based on the k-nearest neighbors of the embeddings.\n",
    "-  For using this method, please set the parameter `eval_type = \"k_nearest\"` in \"calc_accuracy()\".\n",
    "\n",
    "For both cases, the accuracy evaluation criterion can be adjusted by considering \"top k\".  \n",
    "By setting \"top_k_list\", you can observe how the accuracy increases as the criterion is relaxed."
   ]
  },
  {
   "cell_type": "code",
   "execution_count": null,
   "metadata": {},
   "outputs": [],
   "source": [
    "## Calculate the accuracy based on the OT plan. \n",
    "align_representation.calc_accuracy(top_k_list = [1, 5, 10], eval_type = \"ot_plan\")\n",
    "align_representation.plot_accuracy(eval_type = \"ot_plan\", scatter = True)\n",
    "\n",
    "top_k_accuracy = align_representation.top_k_accuracy # you can get the dataframe directly "
   ]
  },
  {
   "cell_type": "code",
   "execution_count": null,
   "metadata": {},
   "outputs": [],
   "source": [
    "## Calculate the matching rate based on the k-nearest neighbors of the embeddings.\n",
    "align_representation.calc_accuracy(top_k_list = [1, 5, 10], eval_type = \"k_nearest\")\n",
    "align_representation.plot_accuracy(eval_type = \"k_nearest\", scatter = True)\n",
    "\n",
    "k_nearest_matching_rate = align_representation.k_nearest_matching_rate # you can get the dataframe directly "
   ]
  },
  {
   "attachments": {},
   "cell_type": "markdown",
   "metadata": {},
   "source": [
    "## Visualize the aligned embeddings\n",
    "Using optimized transportation plans, you can align the embeddings of each representation to a shared space in an unsupervised manner.  \n",
    "The `\"pivot\"` refers to the target embeddings space to which the other embeddings will be aligned.   \n",
    "You have the option to designate the `\"pivot\"` as one of the representations or the barycenter.  \n",
    "Please ensure that 'pair_number_list' includes all pairs between the pivot and the other Representations.  \n",
    "\n",
    "If you wish to utilize the barycenter, please make use of the method `AlignRepresentation.barycenter_alignment()`.  \n",
    "You can use it in the same manner as you did with `AlignRepresentation.gw_alignment()`."
   ]
  },
  {
   "cell_type": "code",
   "execution_count": null,
   "metadata": {},
   "outputs": [],
   "source": [
<<<<<<< HEAD
=======
    "file_path = \"../../data/color/color_dict.csv\"\n",
    "data_color = pd.read_csv(file_path)\n",
    "color_labels = data_color.columns.values # Set color labels if exist\n",
    "\n",
>>>>>>> c0b657b5
    "visualization_embedding = VisualizationConfig(\n",
    "    cmap=\"cool\",\n",
    "    colorbar_label=\"frame\",\n",
    "    colorbar_range=[0, 30],\n",
    "    color_labels=None,\n",
    "    color_hue=\"cool\", # If \"color_labels=None\", you have the option to choose the color hue as either \"cool\", \"warm\", or \"None\".\n",
    "    figsize=(10, 10), \n",
    "    xlabel=\"PC1\", \n",
    "    ylabel=\"PC2\",\n",
    "    zlabel=\"PC3\", \n",
    "    marker_size=50,\n",
    "    legend_size=11\n",
    ")\n",
    "\n",
    "align_representation.visualize_embedding(\n",
    "    dim=3, # the dimensionality of the space the points are embedded in. You can choose either 2 or 3.\n",
    "    pivot=0, # the number of one of the representations or the \"barycenter\".\n",
    "    visualization_config=visualization_embedding\n",
    ")"
   ]
  }
 ],
 "metadata": {
  "kernelspec": {
   "display_name": "base",
   "language": "python",
   "name": "python3"
  },
  "language_info": {
   "codemirror_mode": {
    "name": "ipython",
    "version": 3
   },
   "file_extension": ".py",
   "mimetype": "text/x-python",
   "name": "python",
   "nbconvert_exporter": "python",
   "pygments_lexer": "ipython3",
   "version": "3.9.2"
  },
  "orig_nbformat": 4
 },
 "nbformat": 4,
 "nbformat_minor": 2
}<|MERGE_RESOLUTION|>--- conflicted
+++ resolved
@@ -68,20 +68,6 @@
    "metadata": {},
    "outputs": [],
    "source": [
-<<<<<<< HEAD
-    "if data_select == \"AllenBrain\": \n",
-    "    representations = []\n",
-    "    for name in [\"pseudo_mouse_A\", \"pseudo_mouse_B\"]:\n",
-    "        emb = np.load(f\"../../data/AllenBrain/{name}_emb.npy\")\n",
-    "        representation = Representation(\n",
-    "            name=name,\n",
-    "            embedding=emb,  # the dissimilarity matrix will be computed with this embedding.\n",
-    "            metric=\"cosine\",\n",
-    "            get_embedding=False, # If there is the embeddings, plese set this variable \"False\".\n",
-    "            object_labels=np.arange(emb.shape[0]) \n",
-    "        )\n",
-    "        representations.append(representation)"
-=======
     "representations = []\n",
     "for name in [\"pseudo_mouse_A\", \"pseudo_mouse_B\"]:\n",
     "    emb = np.load(f\"../../data/AllenBrain/{name}_emb.npy\")\n",
@@ -93,7 +79,6 @@
     "        object_labels=np.arange(emb.shape[0]) \n",
     "    )\n",
     "    representations.append(representation)"
->>>>>>> c0b657b5
    ]
   },
   {
@@ -433,13 +418,6 @@
    "metadata": {},
    "outputs": [],
    "source": [
-<<<<<<< HEAD
-=======
-    "file_path = \"../../data/color/color_dict.csv\"\n",
-    "data_color = pd.read_csv(file_path)\n",
-    "color_labels = data_color.columns.values # Set color labels if exist\n",
-    "\n",
->>>>>>> c0b657b5
     "visualization_embedding = VisualizationConfig(\n",
     "    cmap=\"cool\",\n",
     "    colorbar_label=\"frame\",\n",
